/*
 * TI Touch Screen / ADC MFD driver
 *
 * Copyright (C) 2012 Texas Instruments Incorporated - http://www.ti.com/
 *
 * This program is free software; you can redistribute it and/or
 * modify it under the terms of the GNU General Public License as
 * published by the Free Software Foundation version 2.
 *
 * This program is distributed "as is" WITHOUT ANY WARRANTY of any
 * kind, whether express or implied; without even the implied warranty
 * of MERCHANTABILITY or FITNESS FOR A PARTICULAR PURPOSE.  See the
 * GNU General Public License for more details.
 */

#include <linux/module.h>
#include <linux/init.h>
#include <linux/slab.h>
#include <linux/err.h>
#include <linux/io.h>
#include <linux/clk.h>
#include <linux/regmap.h>
#include <linux/mfd/core.h>
#include <linux/pm_runtime.h>
#include <linux/of.h>
#include <linux/of_device.h>

#include <linux/mfd/ti_am335x_tscadc.h>

static unsigned int tscadc_readl(struct ti_tscadc_dev *tsadc, unsigned int reg)
{
	unsigned int val;

	regmap_read(tsadc->regmap_tscadc, reg, &val);
	return val;
}

static void tscadc_writel(struct ti_tscadc_dev *tsadc, unsigned int reg,
					unsigned int val)
{
	regmap_write(tsadc->regmap_tscadc, reg, val);
}

static const struct regmap_config tscadc_regmap_config = {
	.name = "ti_tscadc",
	.reg_bits = 32,
	.reg_stride = 4,
	.val_bits = 32,
};

void am335x_tsc_se_update(struct ti_tscadc_dev *tsadc)
{
	tscadc_writel(tsadc, REG_SE, tsadc->reg_se_cache);
}
EXPORT_SYMBOL_GPL(am335x_tsc_se_update);

void am335x_tsc_se_set(struct ti_tscadc_dev *tsadc, u32 val)
{
<<<<<<< HEAD
	spin_lock(&tsadc->reg_lock);
	tsadc->reg_se_cache = tscadc_readl(tsadc, REG_SE);
	tsadc->reg_se_cache |= val;
	am335x_tsc_se_update(tsadc);
	spin_unlock(&tsadc->reg_lock);
=======
	unsigned long flags;

	spin_lock_irqsave(&tsadc->reg_lock, flags);
	tsadc->reg_se_cache = tscadc_readl(tsadc, REG_SE);
	tsadc->reg_se_cache |= val;
	am335x_tsc_se_update(tsadc);
	spin_unlock_irqrestore(&tsadc->reg_lock, flags);
>>>>>>> d8ec26d7
}
EXPORT_SYMBOL_GPL(am335x_tsc_se_set);

void am335x_tsc_se_clr(struct ti_tscadc_dev *tsadc, u32 val)
{
<<<<<<< HEAD
	spin_lock(&tsadc->reg_lock);
	tsadc->reg_se_cache = tscadc_readl(tsadc, REG_SE);
	tsadc->reg_se_cache &= ~val;
	am335x_tsc_se_update(tsadc);
	spin_unlock(&tsadc->reg_lock);
=======
	unsigned long flags;

	spin_lock_irqsave(&tsadc->reg_lock, flags);
	tsadc->reg_se_cache = tscadc_readl(tsadc, REG_SE);
	tsadc->reg_se_cache &= ~val;
	am335x_tsc_se_update(tsadc);
	spin_unlock_irqrestore(&tsadc->reg_lock, flags);
>>>>>>> d8ec26d7
}
EXPORT_SYMBOL_GPL(am335x_tsc_se_clr);

static void tscadc_idle_config(struct ti_tscadc_dev *config)
{
	unsigned int idleconfig;

	idleconfig = STEPCONFIG_YNN | STEPCONFIG_INM_ADCREFM |
			STEPCONFIG_INP_ADCREFM | STEPCONFIG_YPN;

	tscadc_writel(config, REG_IDLECONFIG, idleconfig);
}

static	int ti_tscadc_probe(struct platform_device *pdev)
{
	struct ti_tscadc_dev	*tscadc;
	struct resource		*res;
	struct clk		*clk;
	struct device_node	*node = pdev->dev.of_node;
	struct mfd_cell		*cell;
	struct property         *prop;
	const __be32            *cur;
	u32			val;
	int			err, ctrl;
	int			clock_rate;
	int			tsc_wires = 0, adc_channels = 0, total_channels;
	int			readouts = 0;

	if (!pdev->dev.of_node) {
		dev_err(&pdev->dev, "Could not find valid DT data.\n");
		return -EINVAL;
	}

	node = of_get_child_by_name(pdev->dev.of_node, "tsc");
	of_property_read_u32(node, "ti,wires", &tsc_wires);
	of_property_read_u32(node, "ti,coordiante-readouts", &readouts);

	node = of_get_child_by_name(pdev->dev.of_node, "adc");
	of_property_for_each_u32(node, "ti,adc-channels", prop, cur, val) {
		adc_channels++;
		if (val > 7) {
			dev_err(&pdev->dev, " PIN numbers are 0..7 (not %d)\n",
					val);
			return -EINVAL;
		}
	}
	total_channels = tsc_wires + adc_channels;
	if (total_channels > 8) {
		dev_err(&pdev->dev, "Number of i/p channels more than 8\n");
		return -EINVAL;
	}
	if (total_channels == 0) {
		dev_err(&pdev->dev, "Need atleast one channel.\n");
		return -EINVAL;
	}

	if (readouts * 2 + 2 + adc_channels > 16) {
		dev_err(&pdev->dev, "Too many step configurations requested\n");
		return -EINVAL;
	}

	res = platform_get_resource(pdev, IORESOURCE_MEM, 0);
	if (!res) {
		dev_err(&pdev->dev, "no memory resource defined.\n");
		return -EINVAL;
	}

	/* Allocate memory for device */
	tscadc = devm_kzalloc(&pdev->dev,
			sizeof(struct ti_tscadc_dev), GFP_KERNEL);
	if (!tscadc) {
		dev_err(&pdev->dev, "failed to allocate memory.\n");
		return -ENOMEM;
	}
	tscadc->dev = &pdev->dev;

	err = platform_get_irq(pdev, 0);
	if (err < 0) {
		dev_err(&pdev->dev, "no irq ID is specified.\n");
		goto ret;
	} else
		tscadc->irq = err;

	res = devm_request_mem_region(&pdev->dev,
			res->start, resource_size(res), pdev->name);
	if (!res) {
		dev_err(&pdev->dev, "failed to reserve registers.\n");
		return -EBUSY;
	}

	tscadc->tscadc_base = devm_ioremap(&pdev->dev,
			res->start, resource_size(res));
	if (!tscadc->tscadc_base) {
		dev_err(&pdev->dev, "failed to map registers.\n");
		return -ENOMEM;
	}

	tscadc->regmap_tscadc = devm_regmap_init_mmio(&pdev->dev,
			tscadc->tscadc_base, &tscadc_regmap_config);
	if (IS_ERR(tscadc->regmap_tscadc)) {
		dev_err(&pdev->dev, "regmap init failed\n");
		err = PTR_ERR(tscadc->regmap_tscadc);
		goto ret;
	}

	spin_lock_init(&tscadc->reg_lock);
	pm_runtime_enable(&pdev->dev);
	pm_runtime_get_sync(&pdev->dev);

	/*
	 * The TSC_ADC_Subsystem has 2 clock domains
	 * OCP_CLK and ADC_CLK.
	 * The ADC clock is expected to run at target of 3MHz,
	 * and expected to capture 12-bit data at a rate of 200 KSPS.
	 * The TSC_ADC_SS controller design assumes the OCP clock is
	 * at least 6x faster than the ADC clock.
	 */
	clk = clk_get(&pdev->dev, "adc_tsc_fck");
	if (IS_ERR(clk)) {
		dev_err(&pdev->dev, "failed to get TSC fck\n");
		err = PTR_ERR(clk);
		goto err_disable_clk;
	}
	clock_rate = clk_get_rate(clk);
	clk_put(clk);
<<<<<<< HEAD
	clk_value = clock_rate / ADC_CLK;
=======
	tscadc->clk_div = clock_rate / ADC_CLK;
>>>>>>> d8ec26d7

	/* TSCADC_CLKDIV needs to be configured to the value minus 1 */
	tscadc->clk_div--;
	tscadc_writel(tscadc, REG_CLKDIV, tscadc->clk_div);

	/* Set the control register bits */
	ctrl = CNTRLREG_STEPCONFIGWRT |
			CNTRLREG_STEPID;
	if (tsc_wires > 0)
		ctrl |= CNTRLREG_4WIRE | CNTRLREG_TSCENB;
	tscadc_writel(tscadc, REG_CTRL, ctrl);

	/* Set register bits for Idle Config Mode */
	if (tsc_wires > 0)
		tscadc_idle_config(tscadc);

	/* Enable the TSC module enable bit */
	ctrl = tscadc_readl(tscadc, REG_CTRL);
	ctrl |= CNTRLREG_TSCSSENB;
	tscadc_writel(tscadc, REG_CTRL, ctrl);

	tscadc->used_cells = 0;
	tscadc->tsc_cell = -1;
	tscadc->adc_cell = -1;

	/* TSC Cell */
	if (tsc_wires > 0) {
		tscadc->tsc_cell = tscadc->used_cells;
		cell = &tscadc->cells[tscadc->used_cells++];
		cell->name = "TI-am335x-tsc";
		cell->of_compatible = "ti,am3359-tsc";
		cell->platform_data = &tscadc;
		cell->pdata_size = sizeof(tscadc);
	}

	/* ADC Cell */
	if (adc_channels > 0) {
		tscadc->adc_cell = tscadc->used_cells;
		cell = &tscadc->cells[tscadc->used_cells++];
		cell->name = "TI-am335x-adc";
		cell->of_compatible = "ti,am3359-adc";
		cell->platform_data = &tscadc;
		cell->pdata_size = sizeof(tscadc);
	}

	err = mfd_add_devices(&pdev->dev, pdev->id, tscadc->cells,
			tscadc->used_cells, NULL, 0, NULL);
	if (err < 0)
		goto err_disable_clk;

	device_init_wakeup(&pdev->dev, true);
	platform_set_drvdata(pdev, tscadc);
	return 0;

err_disable_clk:
	pm_runtime_put_sync(&pdev->dev);
	pm_runtime_disable(&pdev->dev);
ret:
	return err;
}

static int ti_tscadc_remove(struct platform_device *pdev)
{
	struct ti_tscadc_dev	*tscadc = platform_get_drvdata(pdev);

	tscadc_writel(tscadc, REG_SE, 0x00);

	pm_runtime_put_sync(&pdev->dev);
	pm_runtime_disable(&pdev->dev);

	mfd_remove_devices(tscadc->dev);

	return 0;
}

#ifdef CONFIG_PM
static int tscadc_suspend(struct device *dev)
{
	struct ti_tscadc_dev	*tscadc_dev = dev_get_drvdata(dev);

	tscadc_writel(tscadc_dev, REG_SE, 0x00);
	pm_runtime_put_sync(dev);

	return 0;
}

static int tscadc_resume(struct device *dev)
{
	struct ti_tscadc_dev	*tscadc_dev = dev_get_drvdata(dev);
	unsigned int restore, ctrl;

	pm_runtime_get_sync(dev);

	/* context restore */
	ctrl = CNTRLREG_STEPCONFIGWRT |	CNTRLREG_STEPID;
	if (tscadc_dev->tsc_cell != -1)
		ctrl |= CNTRLREG_TSCENB | CNTRLREG_4WIRE;
	tscadc_writel(tscadc_dev, REG_CTRL, ctrl);

	if (tscadc_dev->tsc_cell != -1)
		tscadc_idle_config(tscadc_dev);
	am335x_tsc_se_update(tscadc_dev);
	restore = tscadc_readl(tscadc_dev, REG_CTRL);
	tscadc_writel(tscadc_dev, REG_CTRL,
			(restore | CNTRLREG_TSCSSENB));

	tscadc_writel(tscadc_dev, REG_CLKDIV, tscadc_dev->clk_div);

	return 0;
}

static const struct dev_pm_ops tscadc_pm_ops = {
	.suspend = tscadc_suspend,
	.resume = tscadc_resume,
};
#define TSCADC_PM_OPS (&tscadc_pm_ops)
#else
#define TSCADC_PM_OPS NULL
#endif

static const struct of_device_id ti_tscadc_dt_ids[] = {
	{ .compatible = "ti,am3359-tscadc", },
	{ }
};
MODULE_DEVICE_TABLE(of, ti_tscadc_dt_ids);

static struct platform_driver ti_tscadc_driver = {
	.driver = {
		.name   = "ti_am3359-tscadc",
		.owner	= THIS_MODULE,
		.pm	= TSCADC_PM_OPS,
		.of_match_table = ti_tscadc_dt_ids,
	},
	.probe	= ti_tscadc_probe,
	.remove	= ti_tscadc_remove,

};

module_platform_driver(ti_tscadc_driver);

MODULE_DESCRIPTION("TI touchscreen / ADC MFD controller driver");
MODULE_AUTHOR("Rachna Patil <rachna@ti.com>");
MODULE_LICENSE("GPL");<|MERGE_RESOLUTION|>--- conflicted
+++ resolved
@@ -56,13 +56,6 @@
 
 void am335x_tsc_se_set(struct ti_tscadc_dev *tsadc, u32 val)
 {
-<<<<<<< HEAD
-	spin_lock(&tsadc->reg_lock);
-	tsadc->reg_se_cache = tscadc_readl(tsadc, REG_SE);
-	tsadc->reg_se_cache |= val;
-	am335x_tsc_se_update(tsadc);
-	spin_unlock(&tsadc->reg_lock);
-=======
 	unsigned long flags;
 
 	spin_lock_irqsave(&tsadc->reg_lock, flags);
@@ -70,19 +63,11 @@
 	tsadc->reg_se_cache |= val;
 	am335x_tsc_se_update(tsadc);
 	spin_unlock_irqrestore(&tsadc->reg_lock, flags);
->>>>>>> d8ec26d7
 }
 EXPORT_SYMBOL_GPL(am335x_tsc_se_set);
 
 void am335x_tsc_se_clr(struct ti_tscadc_dev *tsadc, u32 val)
 {
-<<<<<<< HEAD
-	spin_lock(&tsadc->reg_lock);
-	tsadc->reg_se_cache = tscadc_readl(tsadc, REG_SE);
-	tsadc->reg_se_cache &= ~val;
-	am335x_tsc_se_update(tsadc);
-	spin_unlock(&tsadc->reg_lock);
-=======
 	unsigned long flags;
 
 	spin_lock_irqsave(&tsadc->reg_lock, flags);
@@ -90,7 +75,6 @@
 	tsadc->reg_se_cache &= ~val;
 	am335x_tsc_se_update(tsadc);
 	spin_unlock_irqrestore(&tsadc->reg_lock, flags);
->>>>>>> d8ec26d7
 }
 EXPORT_SYMBOL_GPL(am335x_tsc_se_clr);
 
@@ -216,11 +200,7 @@
 	}
 	clock_rate = clk_get_rate(clk);
 	clk_put(clk);
-<<<<<<< HEAD
-	clk_value = clock_rate / ADC_CLK;
-=======
 	tscadc->clk_div = clock_rate / ADC_CLK;
->>>>>>> d8ec26d7
 
 	/* TSCADC_CLKDIV needs to be configured to the value minus 1 */
 	tscadc->clk_div--;
