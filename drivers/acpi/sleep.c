/*
 * sleep.c - ACPI sleep support.
 *
 * Copyright (c) 2005 Alexey Starikovskiy <alexey.y.starikovskiy@intel.com>
 * Copyright (c) 2004 David Shaohua Li <shaohua.li@intel.com>
 * Copyright (c) 2000-2003 Patrick Mochel
 * Copyright (c) 2003 Open Source Development Lab
 *
 * This file is released under the GPLv2.
 *
 */

#include <linux/delay.h>
#include <linux/irq.h>
#include <linux/dmi.h>
#include <linux/device.h>
#include <linux/suspend.h>
#include <linux/reboot.h>
#include <linux/acpi.h>
#include <linux/module.h>
#include <linux/pm_runtime.h>

#include <asm/io.h>

#include <acpi/acpi_bus.h>
#include <acpi/acpi_drivers.h>

#include "internal.h"
#include "sleep.h"

u8 wake_sleep_flags = ACPI_NO_OPTIONAL_METHODS;
static unsigned int gts, bfs;
static int set_param_wake_flag(const char *val, struct kernel_param *kp)
{
	int ret = param_set_int(val, kp);

	if (ret)
		return ret;

	if (kp->arg == (const char *)&gts) {
		if (gts)
			wake_sleep_flags |= ACPI_EXECUTE_GTS;
		else
			wake_sleep_flags &= ~ACPI_EXECUTE_GTS;
	}
	if (kp->arg == (const char *)&bfs) {
		if (bfs)
			wake_sleep_flags |= ACPI_EXECUTE_BFS;
		else
			wake_sleep_flags &= ~ACPI_EXECUTE_BFS;
	}
	return ret;
}
module_param_call(gts, set_param_wake_flag, param_get_int, &gts, 0644);
module_param_call(bfs, set_param_wake_flag, param_get_int, &bfs, 0644);
MODULE_PARM_DESC(gts, "Enable evaluation of _GTS on suspend.");
MODULE_PARM_DESC(bfs, "Enable evaluation of _BFS on resume".);

static u8 sleep_states[ACPI_S_STATE_COUNT];

static void acpi_sleep_tts_switch(u32 acpi_state)
{
	union acpi_object in_arg = { ACPI_TYPE_INTEGER };
	struct acpi_object_list arg_list = { 1, &in_arg };
	acpi_status status = AE_OK;

	in_arg.integer.value = acpi_state;
	status = acpi_evaluate_object(NULL, "\\_TTS", &arg_list, NULL);
	if (ACPI_FAILURE(status) && status != AE_NOT_FOUND) {
		/*
		 * OS can't evaluate the _TTS object correctly. Some warning
		 * message will be printed. But it won't break anything.
		 */
		printk(KERN_NOTICE "Failure in evaluating _TTS object\n");
	}
}

static int tts_notify_reboot(struct notifier_block *this,
			unsigned long code, void *x)
{
	acpi_sleep_tts_switch(ACPI_STATE_S5);
	return NOTIFY_DONE;
}

static struct notifier_block tts_notifier = {
	.notifier_call	= tts_notify_reboot,
	.next		= NULL,
	.priority	= 0,
};

static int acpi_sleep_prepare(u32 acpi_state)
{
#ifdef CONFIG_ACPI_SLEEP
	/* do we have a wakeup address for S2 and S3? */
	if (acpi_state == ACPI_STATE_S3) {
		if (!acpi_wakeup_address) {
			return -EFAULT;
		}
		acpi_set_firmware_waking_vector(
				(acpi_physical_address)acpi_wakeup_address);

	}
	ACPI_FLUSH_CPU_CACHE();
#endif
	printk(KERN_INFO PREFIX "Preparing to enter system sleep state S%d\n",
		acpi_state);
	acpi_enable_wakeup_devices(acpi_state);
	acpi_enter_sleep_state_prep(acpi_state);
	return 0;
}

#ifdef CONFIG_ACPI_SLEEP
static u32 acpi_target_sleep_state = ACPI_STATE_S0;

/*
 * The ACPI specification wants us to save NVS memory regions during hibernation
 * and to restore them during the subsequent resume.  Windows does that also for
 * suspend to RAM.  However, it is known that this mechanism does not work on
 * all machines, so we allow the user to disable it with the help of the
 * 'acpi_sleep=nonvs' kernel command line option.
 */
static bool nvs_nosave;

void __init acpi_nvs_nosave(void)
{
	nvs_nosave = true;
}

/*
 * ACPI 1.0 wants us to execute _PTS before suspending devices, so we allow the
 * user to request that behavior by using the 'acpi_old_suspend_ordering'
 * kernel command line option that causes the following variable to be set.
 */
static bool old_suspend_ordering;

void __init acpi_old_suspend_ordering(void)
{
	old_suspend_ordering = true;
}

static int __init init_old_suspend_ordering(const struct dmi_system_id *d)
{
	acpi_old_suspend_ordering();
	return 0;
}

static int __init init_nvs_nosave(const struct dmi_system_id *d)
{
	acpi_nvs_nosave();
	return 0;
}

static struct dmi_system_id __initdata acpisleep_dmi_table[] = {
	{
	.callback = init_old_suspend_ordering,
	.ident = "Abit KN9 (nForce4 variant)",
	.matches = {
		DMI_MATCH(DMI_BOARD_VENDOR, "http://www.abit.com.tw/"),
		DMI_MATCH(DMI_BOARD_NAME, "KN9 Series(NF-CK804)"),
		},
	},
	{
	.callback = init_old_suspend_ordering,
	.ident = "HP xw4600 Workstation",
	.matches = {
		DMI_MATCH(DMI_SYS_VENDOR, "Hewlett-Packard"),
		DMI_MATCH(DMI_PRODUCT_NAME, "HP xw4600 Workstation"),
		},
	},
	{
	.callback = init_old_suspend_ordering,
	.ident = "Asus Pundit P1-AH2 (M2N8L motherboard)",
	.matches = {
		DMI_MATCH(DMI_BOARD_VENDOR, "ASUSTek Computer INC."),
		DMI_MATCH(DMI_BOARD_NAME, "M2N8L"),
		},
	},
	{
	.callback = init_old_suspend_ordering,
	.ident = "Panasonic CF51-2L",
	.matches = {
		DMI_MATCH(DMI_BOARD_VENDOR,
				"Matsushita Electric Industrial Co.,Ltd."),
		DMI_MATCH(DMI_BOARD_NAME, "CF51-2L"),
		},
	},
	{
	.callback = init_nvs_nosave,
<<<<<<< HEAD
=======
	.ident = "Sony Vaio VGN-FW41E_H",
	.matches = {
		DMI_MATCH(DMI_SYS_VENDOR, "Sony Corporation"),
		DMI_MATCH(DMI_PRODUCT_NAME, "VGN-FW41E_H"),
		},
	},
	{
	.callback = init_nvs_nosave,
>>>>>>> f8f24e66
	.ident = "Sony Vaio VGN-FW21E",
	.matches = {
		DMI_MATCH(DMI_SYS_VENDOR, "Sony Corporation"),
		DMI_MATCH(DMI_PRODUCT_NAME, "VGN-FW21E"),
		},
	},
	{
	.callback = init_nvs_nosave,
	.ident = "Sony Vaio VPCEB17FX",
	.matches = {
		DMI_MATCH(DMI_SYS_VENDOR, "Sony Corporation"),
		DMI_MATCH(DMI_PRODUCT_NAME, "VPCEB17FX"),
		},
	},
	{
	.callback = init_nvs_nosave,
	.ident = "Sony Vaio VGN-SR11M",
	.matches = {
		DMI_MATCH(DMI_SYS_VENDOR, "Sony Corporation"),
		DMI_MATCH(DMI_PRODUCT_NAME, "VGN-SR11M"),
		},
	},
	{
	.callback = init_nvs_nosave,
	.ident = "Everex StepNote Series",
	.matches = {
		DMI_MATCH(DMI_SYS_VENDOR, "Everex Systems, Inc."),
		DMI_MATCH(DMI_PRODUCT_NAME, "Everex StepNote Series"),
		},
	},
	{
	.callback = init_nvs_nosave,
	.ident = "Sony Vaio VPCEB1Z1E",
	.matches = {
		DMI_MATCH(DMI_SYS_VENDOR, "Sony Corporation"),
		DMI_MATCH(DMI_PRODUCT_NAME, "VPCEB1Z1E"),
		},
	},
	{
	.callback = init_nvs_nosave,
	.ident = "Sony Vaio VGN-NW130D",
	.matches = {
		DMI_MATCH(DMI_SYS_VENDOR, "Sony Corporation"),
		DMI_MATCH(DMI_PRODUCT_NAME, "VGN-NW130D"),
		},
	},
	{
	.callback = init_nvs_nosave,
	.ident = "Sony Vaio VPCCW29FX",
	.matches = {
		DMI_MATCH(DMI_SYS_VENDOR, "Sony Corporation"),
		DMI_MATCH(DMI_PRODUCT_NAME, "VPCCW29FX"),
		},
	},
	{
	.callback = init_nvs_nosave,
	.ident = "Averatec AV1020-ED2",
	.matches = {
		DMI_MATCH(DMI_SYS_VENDOR, "AVERATEC"),
		DMI_MATCH(DMI_PRODUCT_NAME, "1000 Series"),
		},
	},
	{
	.callback = init_old_suspend_ordering,
	.ident = "Asus A8N-SLI DELUXE",
	.matches = {
		DMI_MATCH(DMI_BOARD_VENDOR, "ASUSTeK Computer INC."),
		DMI_MATCH(DMI_BOARD_NAME, "A8N-SLI DELUXE"),
		},
	},
	{
	.callback = init_old_suspend_ordering,
	.ident = "Asus A8N-SLI Premium",
	.matches = {
		DMI_MATCH(DMI_BOARD_VENDOR, "ASUSTeK Computer INC."),
		DMI_MATCH(DMI_BOARD_NAME, "A8N-SLI Premium"),
		},
	},
	{
	.callback = init_nvs_nosave,
	.ident = "Sony Vaio VGN-SR26GN_P",
	.matches = {
		DMI_MATCH(DMI_SYS_VENDOR, "Sony Corporation"),
		DMI_MATCH(DMI_PRODUCT_NAME, "VGN-SR26GN_P"),
		},
	},
	{
	.callback = init_nvs_nosave,
	.ident = "Sony Vaio VPCEB1S1E",
	.matches = {
		DMI_MATCH(DMI_SYS_VENDOR, "Sony Corporation"),
		DMI_MATCH(DMI_PRODUCT_NAME, "VPCEB1S1E"),
		},
	},
	{
	.callback = init_nvs_nosave,
	.ident = "Sony Vaio VGN-FW520F",
	.matches = {
		DMI_MATCH(DMI_SYS_VENDOR, "Sony Corporation"),
		DMI_MATCH(DMI_PRODUCT_NAME, "VGN-FW520F"),
		},
	},
	{
	.callback = init_nvs_nosave,
	.ident = "Asus K54C",
	.matches = {
		DMI_MATCH(DMI_SYS_VENDOR, "ASUSTeK Computer Inc."),
		DMI_MATCH(DMI_PRODUCT_NAME, "K54C"),
		},
	},
	{
	.callback = init_nvs_nosave,
	.ident = "Asus K54HR",
	.matches = {
		DMI_MATCH(DMI_SYS_VENDOR, "ASUSTeK Computer Inc."),
		DMI_MATCH(DMI_PRODUCT_NAME, "K54HR"),
		},
	},
	{},
};

static void acpi_sleep_dmi_check(void)
{
	dmi_check_system(acpisleep_dmi_table);
}

/**
 * acpi_pm_freeze - Disable the GPEs and suspend EC transactions.
 */
static int acpi_pm_freeze(void)
{
	acpi_disable_all_gpes();
	acpi_os_wait_events_complete(NULL);
	acpi_ec_block_transactions();
	return 0;
}

/**
 * acpi_pre_suspend - Enable wakeup devices, "freeze" EC and save NVS.
 */
static int acpi_pm_pre_suspend(void)
{
	acpi_pm_freeze();
	return suspend_nvs_save();
}

/**
 *	__acpi_pm_prepare - Prepare the platform to enter the target state.
 *
 *	If necessary, set the firmware waking vector and do arch-specific
 *	nastiness to get the wakeup code to the waking vector.
 */
static int __acpi_pm_prepare(void)
{
	int error = acpi_sleep_prepare(acpi_target_sleep_state);
	if (error)
		acpi_target_sleep_state = ACPI_STATE_S0;

	return error;
}

/**
 *	acpi_pm_prepare - Prepare the platform to enter the target sleep
 *		state and disable the GPEs.
 */
static int acpi_pm_prepare(void)
{
	int error = __acpi_pm_prepare();
	if (!error)
		error = acpi_pm_pre_suspend();

	return error;
}

/**
 *	acpi_pm_finish - Instruct the platform to leave a sleep state.
 *
 *	This is called after we wake back up (or if entering the sleep state
 *	failed).
 */
static void acpi_pm_finish(void)
{
	u32 acpi_state = acpi_target_sleep_state;

	acpi_ec_unblock_transactions();
	suspend_nvs_free();

	if (acpi_state == ACPI_STATE_S0)
		return;

	printk(KERN_INFO PREFIX "Waking up from system sleep state S%d\n",
		acpi_state);
	acpi_disable_wakeup_devices(acpi_state);
	acpi_leave_sleep_state(acpi_state);

	/* reset firmware waking vector */
	acpi_set_firmware_waking_vector((acpi_physical_address) 0);

	acpi_target_sleep_state = ACPI_STATE_S0;
}

/**
 *	acpi_pm_end - Finish up suspend sequence.
 */
static void acpi_pm_end(void)
{
	/*
	 * This is necessary in case acpi_pm_finish() is not called during a
	 * failing transition to a sleep state.
	 */
	acpi_target_sleep_state = ACPI_STATE_S0;
	acpi_sleep_tts_switch(acpi_target_sleep_state);
}
#else /* !CONFIG_ACPI_SLEEP */
#define acpi_target_sleep_state	ACPI_STATE_S0
static inline void acpi_sleep_dmi_check(void) {}
#endif /* CONFIG_ACPI_SLEEP */

#ifdef CONFIG_SUSPEND
static u32 acpi_suspend_states[] = {
	[PM_SUSPEND_ON] = ACPI_STATE_S0,
	[PM_SUSPEND_STANDBY] = ACPI_STATE_S1,
	[PM_SUSPEND_MEM] = ACPI_STATE_S3,
	[PM_SUSPEND_MAX] = ACPI_STATE_S5
};

/**
 *	acpi_suspend_begin - Set the target system sleep state to the state
 *		associated with given @pm_state, if supported.
 */
static int acpi_suspend_begin(suspend_state_t pm_state)
{
	u32 acpi_state = acpi_suspend_states[pm_state];
	int error = 0;

	error = nvs_nosave ? 0 : suspend_nvs_alloc();
	if (error)
		return error;

	if (sleep_states[acpi_state]) {
		acpi_target_sleep_state = acpi_state;
		acpi_sleep_tts_switch(acpi_target_sleep_state);
	} else {
		printk(KERN_ERR "ACPI does not support this state: %d\n",
			pm_state);
		error = -ENOSYS;
	}
	return error;
}

/**
 *	acpi_suspend_enter - Actually enter a sleep state.
 *	@pm_state: ignored
 *
 *	Flush caches and go to sleep. For STR we have to call arch-specific
 *	assembly, which in turn call acpi_enter_sleep_state().
 *	It's unfortunate, but it works. Please fix if you're feeling frisky.
 */
static int acpi_suspend_enter(suspend_state_t pm_state)
{
	acpi_status status = AE_OK;
	u32 acpi_state = acpi_target_sleep_state;
	int error;

	ACPI_FLUSH_CPU_CACHE();

	switch (acpi_state) {
	case ACPI_STATE_S1:
		barrier();
		status = acpi_enter_sleep_state(acpi_state, wake_sleep_flags);
		break;

	case ACPI_STATE_S3:
		error = acpi_suspend_lowlevel();
		if (error)
			return error;
		pr_info(PREFIX "Low-level resume complete\n");
		break;
	}

	/* This violates the spec but is required for bug compatibility. */
	acpi_write_bit_register(ACPI_BITREG_SCI_ENABLE, 1);

	/* Reprogram control registers and execute _BFS */
	acpi_leave_sleep_state_prep(acpi_state, wake_sleep_flags);

	/* ACPI 3.0 specs (P62) says that it's the responsibility
	 * of the OSPM to clear the status bit [ implying that the
	 * POWER_BUTTON event should not reach userspace ]
	 */
	if (ACPI_SUCCESS(status) && (acpi_state == ACPI_STATE_S3))
		acpi_clear_event(ACPI_EVENT_POWER_BUTTON);

	/*
	 * Disable and clear GPE status before interrupt is enabled. Some GPEs
	 * (like wakeup GPE) haven't handler, this can avoid such GPE misfire.
	 * acpi_leave_sleep_state will reenable specific GPEs later
	 */
	acpi_disable_all_gpes();
	/* Allow EC transactions to happen. */
	acpi_ec_unblock_transactions_early();

	suspend_nvs_restore();

	return ACPI_SUCCESS(status) ? 0 : -EFAULT;
}

static int acpi_suspend_state_valid(suspend_state_t pm_state)
{
	u32 acpi_state;

	switch (pm_state) {
	case PM_SUSPEND_ON:
	case PM_SUSPEND_STANDBY:
	case PM_SUSPEND_MEM:
		acpi_state = acpi_suspend_states[pm_state];

		return sleep_states[acpi_state];
	default:
		return 0;
	}
}

static const struct platform_suspend_ops acpi_suspend_ops = {
	.valid = acpi_suspend_state_valid,
	.begin = acpi_suspend_begin,
	.prepare_late = acpi_pm_prepare,
	.enter = acpi_suspend_enter,
	.wake = acpi_pm_finish,
	.end = acpi_pm_end,
};

/**
 *	acpi_suspend_begin_old - Set the target system sleep state to the
 *		state associated with given @pm_state, if supported, and
 *		execute the _PTS control method.  This function is used if the
 *		pre-ACPI 2.0 suspend ordering has been requested.
 */
static int acpi_suspend_begin_old(suspend_state_t pm_state)
{
	int error = acpi_suspend_begin(pm_state);
	if (!error)
		error = __acpi_pm_prepare();

	return error;
}

/*
 * The following callbacks are used if the pre-ACPI 2.0 suspend ordering has
 * been requested.
 */
static const struct platform_suspend_ops acpi_suspend_ops_old = {
	.valid = acpi_suspend_state_valid,
	.begin = acpi_suspend_begin_old,
	.prepare_late = acpi_pm_pre_suspend,
	.enter = acpi_suspend_enter,
	.wake = acpi_pm_finish,
	.end = acpi_pm_end,
	.recover = acpi_pm_finish,
};
#endif /* CONFIG_SUSPEND */

#ifdef CONFIG_HIBERNATION
static unsigned long s4_hardware_signature;
static struct acpi_table_facs *facs;
static bool nosigcheck;

void __init acpi_no_s4_hw_signature(void)
{
	nosigcheck = true;
}

static int acpi_hibernation_begin(void)
{
	int error;

	error = nvs_nosave ? 0 : suspend_nvs_alloc();
	if (!error) {
		acpi_target_sleep_state = ACPI_STATE_S4;
		acpi_sleep_tts_switch(acpi_target_sleep_state);
	}

	return error;
}

static int acpi_hibernation_enter(void)
{
	acpi_status status = AE_OK;

	ACPI_FLUSH_CPU_CACHE();

	/* This shouldn't return.  If it returns, we have a problem */
	status = acpi_enter_sleep_state(ACPI_STATE_S4, wake_sleep_flags);
	/* Reprogram control registers and execute _BFS */
	acpi_leave_sleep_state_prep(ACPI_STATE_S4, wake_sleep_flags);

	return ACPI_SUCCESS(status) ? 0 : -EFAULT;
}

static void acpi_hibernation_leave(void)
{
	/*
	 * If ACPI is not enabled by the BIOS and the boot kernel, we need to
	 * enable it here.
	 */
	acpi_enable();
	/* Reprogram control registers and execute _BFS */
	acpi_leave_sleep_state_prep(ACPI_STATE_S4, wake_sleep_flags);
	/* Check the hardware signature */
	if (facs && s4_hardware_signature != facs->hardware_signature) {
		printk(KERN_EMERG "ACPI: Hardware changed while hibernated, "
			"cannot resume!\n");
		panic("ACPI S4 hardware signature mismatch");
	}
	/* Restore the NVS memory area */
	suspend_nvs_restore();
	/* Allow EC transactions to happen. */
	acpi_ec_unblock_transactions_early();
}

static void acpi_pm_thaw(void)
{
	acpi_ec_unblock_transactions();
	acpi_enable_all_runtime_gpes();
}

static const struct platform_hibernation_ops acpi_hibernation_ops = {
	.begin = acpi_hibernation_begin,
	.end = acpi_pm_end,
	.pre_snapshot = acpi_pm_prepare,
	.finish = acpi_pm_finish,
	.prepare = acpi_pm_prepare,
	.enter = acpi_hibernation_enter,
	.leave = acpi_hibernation_leave,
	.pre_restore = acpi_pm_freeze,
	.restore_cleanup = acpi_pm_thaw,
};

/**
 *	acpi_hibernation_begin_old - Set the target system sleep state to
 *		ACPI_STATE_S4 and execute the _PTS control method.  This
 *		function is used if the pre-ACPI 2.0 suspend ordering has been
 *		requested.
 */
static int acpi_hibernation_begin_old(void)
{
	int error;
	/*
	 * The _TTS object should always be evaluated before the _PTS object.
	 * When the old_suspended_ordering is true, the _PTS object is
	 * evaluated in the acpi_sleep_prepare.
	 */
	acpi_sleep_tts_switch(ACPI_STATE_S4);

	error = acpi_sleep_prepare(ACPI_STATE_S4);

	if (!error) {
		if (!nvs_nosave)
			error = suspend_nvs_alloc();
		if (!error)
			acpi_target_sleep_state = ACPI_STATE_S4;
	}
	return error;
}

/*
 * The following callbacks are used if the pre-ACPI 2.0 suspend ordering has
 * been requested.
 */
static const struct platform_hibernation_ops acpi_hibernation_ops_old = {
	.begin = acpi_hibernation_begin_old,
	.end = acpi_pm_end,
	.pre_snapshot = acpi_pm_pre_suspend,
	.prepare = acpi_pm_freeze,
	.finish = acpi_pm_finish,
	.enter = acpi_hibernation_enter,
	.leave = acpi_hibernation_leave,
	.pre_restore = acpi_pm_freeze,
	.restore_cleanup = acpi_pm_thaw,
	.recover = acpi_pm_finish,
};
#endif /* CONFIG_HIBERNATION */

int acpi_suspend(u32 acpi_state)
{
	suspend_state_t states[] = {
		[1] = PM_SUSPEND_STANDBY,
		[3] = PM_SUSPEND_MEM,
		[5] = PM_SUSPEND_MAX
	};

	if (acpi_state < 6 && states[acpi_state])
		return pm_suspend(states[acpi_state]);
	if (acpi_state == 4)
		return hibernate();
	return -EINVAL;
}

#ifdef CONFIG_PM
/**
 *	acpi_pm_device_sleep_state - return preferred power state of ACPI device
 *		in the system sleep state given by %acpi_target_sleep_state
 *	@dev: device to examine; its driver model wakeup flags control
 *		whether it should be able to wake up the system
 *	@d_min_p: used to store the upper limit of allowed states range
 *	Return value: preferred power state of the device on success, -ENODEV on
 *		failure (ie. if there's no 'struct acpi_device' for @dev)
 *
 *	Find the lowest power (highest number) ACPI device power state that
 *	device @dev can be in while the system is in the sleep state represented
 *	by %acpi_target_sleep_state.  If @wake is nonzero, the device should be
 *	able to wake up the system from this sleep state.  If @d_min_p is set,
 *	the highest power (lowest number) device power state of @dev allowed
 *	in this system sleep state is stored at the location pointed to by it.
 *
 *	The caller must ensure that @dev is valid before using this function.
 *	The caller is also responsible for figuring out if the device is
 *	supposed to be able to wake up the system and passing this information
 *	via @wake.
 */

int acpi_pm_device_sleep_state(struct device *dev, int *d_min_p)
{
	acpi_handle handle = DEVICE_ACPI_HANDLE(dev);
	struct acpi_device *adev;
	char acpi_method[] = "_SxD";
	unsigned long long d_min, d_max;

	if (!handle || ACPI_FAILURE(acpi_bus_get_device(handle, &adev))) {
		printk(KERN_DEBUG "ACPI handle has no context!\n");
		return -ENODEV;
	}

	acpi_method[2] = '0' + acpi_target_sleep_state;
	/*
	 * If the sleep state is S0, we will return D3, but if the device has
	 * _S0W, we will use the value from _S0W
	 */
	d_min = ACPI_STATE_D0;
	d_max = ACPI_STATE_D3;

	/*
	 * If present, _SxD methods return the minimum D-state (highest power
	 * state) we can use for the corresponding S-states.  Otherwise, the
	 * minimum D-state is D0 (ACPI 3.x).
	 *
	 * NOTE: We rely on acpi_evaluate_integer() not clobbering the integer
	 * provided -- that's our fault recovery, we ignore retval.
	 */
	if (acpi_target_sleep_state > ACPI_STATE_S0)
		acpi_evaluate_integer(handle, acpi_method, NULL, &d_min);

	/*
	 * If _PRW says we can wake up the system from the target sleep state,
	 * the D-state returned by _SxD is sufficient for that (we assume a
	 * wakeup-aware driver if wake is set).  Still, if _SxW exists
	 * (ACPI 3.x), it should return the maximum (lowest power) D-state that
	 * can wake the system.  _S0W may be valid, too.
	 */
	if (acpi_target_sleep_state == ACPI_STATE_S0 ||
	    (device_may_wakeup(dev) && adev->wakeup.flags.valid &&
	     adev->wakeup.sleep_state >= acpi_target_sleep_state)) {
		acpi_status status;

		acpi_method[3] = 'W';
		status = acpi_evaluate_integer(handle, acpi_method, NULL,
						&d_max);
		if (ACPI_FAILURE(status)) {
			if (acpi_target_sleep_state != ACPI_STATE_S0 ||
			    status != AE_NOT_FOUND)
				d_max = d_min;
		} else if (d_max < d_min) {
			/* Warn the user of the broken DSDT */
			printk(KERN_WARNING "ACPI: Wrong value from %s\n",
				acpi_method);
			/* Sanitize it */
			d_min = d_max;
		}
	}

	if (d_min_p)
		*d_min_p = d_min;
	return d_max;
}
#endif /* CONFIG_PM */

#ifdef CONFIG_PM_SLEEP
/**
 * acpi_pm_device_run_wake - Enable/disable wake-up for given device.
 * @phys_dev: Device to enable/disable the platform to wake-up the system for.
 * @enable: Whether enable or disable the wake-up functionality.
 *
 * Find the ACPI device object corresponding to @pci_dev and try to
 * enable/disable the GPE associated with it.
 */
int acpi_pm_device_run_wake(struct device *phys_dev, bool enable)
{
	struct acpi_device *dev;
	acpi_handle handle;

	if (!device_run_wake(phys_dev))
		return -EINVAL;

	handle = DEVICE_ACPI_HANDLE(phys_dev);
	if (!handle || ACPI_FAILURE(acpi_bus_get_device(handle, &dev))) {
		dev_dbg(phys_dev, "ACPI handle has no context in %s!\n",
			__func__);
		return -ENODEV;
	}

	if (enable) {
		acpi_enable_wakeup_device_power(dev, ACPI_STATE_S0);
		acpi_enable_gpe(dev->wakeup.gpe_device, dev->wakeup.gpe_number);
	} else {
		acpi_disable_gpe(dev->wakeup.gpe_device, dev->wakeup.gpe_number);
		acpi_disable_wakeup_device_power(dev);
	}

	return 0;
}

/**
 *	acpi_pm_device_sleep_wake - enable or disable the system wake-up
 *                                  capability of given device
 *	@dev: device to handle
 *	@enable: 'true' - enable, 'false' - disable the wake-up capability
 */
int acpi_pm_device_sleep_wake(struct device *dev, bool enable)
{
	acpi_handle handle;
	struct acpi_device *adev;
	int error;

	if (!device_can_wakeup(dev))
		return -EINVAL;

	handle = DEVICE_ACPI_HANDLE(dev);
	if (!handle || ACPI_FAILURE(acpi_bus_get_device(handle, &adev))) {
		dev_dbg(dev, "ACPI handle has no context in %s!\n", __func__);
		return -ENODEV;
	}

	error = enable ?
		acpi_enable_wakeup_device_power(adev, acpi_target_sleep_state) :
		acpi_disable_wakeup_device_power(adev);
	if (!error)
		dev_info(dev, "wake-up capability %s by ACPI\n",
				enable ? "enabled" : "disabled");

	return error;
}
#endif  /* CONFIG_PM_SLEEP */

static void acpi_power_off_prepare(void)
{
	/* Prepare to power off the system */
	acpi_sleep_prepare(ACPI_STATE_S5);
	acpi_disable_all_gpes();
}

static void acpi_power_off(void)
{
	/* acpi_sleep_prepare(ACPI_STATE_S5) should have already been called */
	printk(KERN_DEBUG "%s called\n", __func__);
	local_irq_disable();
	acpi_enter_sleep_state(ACPI_STATE_S5, wake_sleep_flags);
}

/*
 * ACPI 2.0 created the optional _GTS and _BFS,
 * but industry adoption has been neither rapid nor broad.
 *
 * Linux gets into trouble when it executes poorly validated
 * paths through the BIOS, so disable _GTS and _BFS by default,
 * but do speak up and offer the option to enable them.
 */
static void __init acpi_gts_bfs_check(void)
{
	acpi_handle dummy;

	if (ACPI_SUCCESS(acpi_get_handle(ACPI_ROOT_OBJECT, METHOD_PATHNAME__GTS, &dummy)))
	{
		printk(KERN_NOTICE PREFIX "BIOS offers _GTS\n");
		printk(KERN_NOTICE PREFIX "If \"acpi.gts=1\" improves suspend, "
			"please notify linux-acpi@vger.kernel.org\n");
	}
	if (ACPI_SUCCESS(acpi_get_handle(ACPI_ROOT_OBJECT, METHOD_PATHNAME__BFS, &dummy)))
	{
		printk(KERN_NOTICE PREFIX "BIOS offers _BFS\n");
		printk(KERN_NOTICE PREFIX "If \"acpi.bfs=1\" improves resume, "
			"please notify linux-acpi@vger.kernel.org\n");
	}
}

int __init acpi_sleep_init(void)
{
	acpi_status status;
	u8 type_a, type_b;
#ifdef CONFIG_SUSPEND
	int i = 0;
#endif

	if (acpi_disabled)
		return 0;

	acpi_sleep_dmi_check();

	sleep_states[ACPI_STATE_S0] = 1;
	printk(KERN_INFO PREFIX "(supports S0");

#ifdef CONFIG_SUSPEND
	for (i = ACPI_STATE_S1; i < ACPI_STATE_S4; i++) {
		status = acpi_get_sleep_type_data(i, &type_a, &type_b);
		if (ACPI_SUCCESS(status)) {
			sleep_states[i] = 1;
			printk(" S%d", i);
		}
	}

	suspend_set_ops(old_suspend_ordering ?
		&acpi_suspend_ops_old : &acpi_suspend_ops);
#endif

#ifdef CONFIG_HIBERNATION
	status = acpi_get_sleep_type_data(ACPI_STATE_S4, &type_a, &type_b);
	if (ACPI_SUCCESS(status)) {
		hibernation_set_ops(old_suspend_ordering ?
			&acpi_hibernation_ops_old : &acpi_hibernation_ops);
		sleep_states[ACPI_STATE_S4] = 1;
		printk(" S4");
		if (!nosigcheck) {
			acpi_get_table(ACPI_SIG_FACS, 1,
				(struct acpi_table_header **)&facs);
			if (facs)
				s4_hardware_signature =
					facs->hardware_signature;
		}
	}
#endif
	status = acpi_get_sleep_type_data(ACPI_STATE_S5, &type_a, &type_b);
	if (ACPI_SUCCESS(status)) {
		sleep_states[ACPI_STATE_S5] = 1;
		printk(" S5");
		pm_power_off_prepare = acpi_power_off_prepare;
		pm_power_off = acpi_power_off;
	}
	printk(")\n");
	/*
	 * Register the tts_notifier to reboot notifier list so that the _TTS
	 * object can also be evaluated when the system enters S5.
	 */
	register_reboot_notifier(&tts_notifier);
	acpi_gts_bfs_check();
	return 0;
}<|MERGE_RESOLUTION|>--- conflicted
+++ resolved
@@ -186,8 +186,6 @@
 	},
 	{
 	.callback = init_nvs_nosave,
-<<<<<<< HEAD
-=======
 	.ident = "Sony Vaio VGN-FW41E_H",
 	.matches = {
 		DMI_MATCH(DMI_SYS_VENDOR, "Sony Corporation"),
@@ -196,7 +194,6 @@
 	},
 	{
 	.callback = init_nvs_nosave,
->>>>>>> f8f24e66
 	.ident = "Sony Vaio VGN-FW21E",
 	.matches = {
 		DMI_MATCH(DMI_SYS_VENDOR, "Sony Corporation"),
