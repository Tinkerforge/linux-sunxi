/* bnx2x_dcb.c: Broadcom Everest network driver.
 *
 * Copyright 2009-2011 Broadcom Corporation
 *
 * Unless you and Broadcom execute a separate written software license
 * agreement governing use of this software, this software is licensed to you
 * under the terms of the GNU General Public License version 2, available
 * at http://www.gnu.org/licenses/old-licenses/gpl-2.0.html (the "GPL").
 *
 * Notwithstanding the above, under no circumstances may you combine this
 * software in any way with any other Broadcom software provided under a
 * license other than the GPL, without Broadcom's express prior written
 * consent.
 *
 * Maintained by: Eilon Greenstein <eilong@broadcom.com>
 * Written by: Dmitry Kravkov
 *
 */
#include <linux/netdevice.h>
#include <linux/types.h>
#include <linux/errno.h>
#ifdef BCM_DCBNL
#include <linux/dcbnl.h>
#endif

#include "bnx2x.h"
#include "bnx2x_cmn.h"
#include "bnx2x_dcb.h"


/* forward declarations of dcbx related functions */
static void bnx2x_dcbx_stop_hw_tx(struct bnx2x *bp);
static void bnx2x_pfc_set_pfc(struct bnx2x *bp);
static void bnx2x_dcbx_update_ets_params(struct bnx2x *bp);
static void bnx2x_dcbx_resume_hw_tx(struct bnx2x *bp);
static void bnx2x_dcbx_get_ets_pri_pg_tbl(struct bnx2x *bp,
					  u32 *set_configuration_ets_pg,
					  u32 *pri_pg_tbl);
static void bnx2x_dcbx_get_num_pg_traf_type(struct bnx2x *bp,
					    u32 *pg_pri_orginal_spread,
					    struct pg_help_data *help_data);
static void bnx2x_dcbx_fill_cos_params(struct bnx2x *bp,
				       struct pg_help_data *help_data,
				       struct dcbx_ets_feature *ets,
				       u32 *pg_pri_orginal_spread);
static void bnx2x_dcbx_separate_pauseable_from_non(struct bnx2x *bp,
				struct cos_help_data *cos_data,
				u32 *pg_pri_orginal_spread,
				struct dcbx_ets_feature *ets);
static void bnx2x_pfc_fw_struct_e2(struct bnx2x *bp);


static void bnx2x_pfc_set(struct bnx2x *bp)
{
	struct bnx2x_nig_brb_pfc_port_params pfc_params = {0};
	u32 pri_bit, val = 0;
	u8 pri;

	/* Tx COS configuration */
	if (bp->dcbx_port_params.ets.cos_params[0].pauseable)
		pfc_params.rx_cos0_priority_mask =
			bp->dcbx_port_params.ets.cos_params[0].pri_bitmask;
	if (bp->dcbx_port_params.ets.cos_params[1].pauseable)
		pfc_params.rx_cos1_priority_mask =
			bp->dcbx_port_params.ets.cos_params[1].pri_bitmask;


	/**
	 * Rx COS configuration
	 * Changing PFC RX configuration .
	 * In RX COS0 will always be configured to lossy and COS1 to lossless
	 */
	for (pri = 0 ; pri < MAX_PFC_PRIORITIES ; pri++) {
		pri_bit = 1 << pri;

		if (pri_bit & DCBX_PFC_PRI_PAUSE_MASK(bp))
			val |= 1 << (pri * 4);
	}

	pfc_params.pkt_priority_to_cos = val;

	/* RX COS0 */
	pfc_params.llfc_low_priority_classes = 0;
	/* RX COS1 */
	pfc_params.llfc_high_priority_classes = DCBX_PFC_PRI_PAUSE_MASK(bp);

	/* BRB configuration */
	pfc_params.cos0_pauseable = false;
	pfc_params.cos1_pauseable = true;

	bnx2x_acquire_phy_lock(bp);
	bp->link_params.feature_config_flags |= FEATURE_CONFIG_PFC_ENABLED;
	bnx2x_update_pfc(&bp->link_params, &bp->link_vars, &pfc_params);
	bnx2x_release_phy_lock(bp);
}

static void bnx2x_pfc_clear(struct bnx2x *bp)
{
	struct bnx2x_nig_brb_pfc_port_params nig_params = {0};
	nig_params.pause_enable = 1;
#ifdef BNX2X_SAFC
	if (bp->flags & SAFC_TX_FLAG) {
		u32 high = 0, low = 0;
		int i;

		for (i = 0; i < BNX2X_MAX_PRIORITY; i++) {
			if (bp->pri_map[i] == 1)
				high |= (1 << i);
			if (bp->pri_map[i] == 0)
				low |= (1 << i);
		}

		nig_params.llfc_low_priority_classes = high;
		nig_params.llfc_low_priority_classes = low;

		nig_params.pause_enable = 0;
		nig_params.llfc_enable = 1;
		nig_params.llfc_out_en = 1;
	}
#endif /* BNX2X_SAFC */
	bnx2x_acquire_phy_lock(bp);
	bp->link_params.feature_config_flags &= ~FEATURE_CONFIG_PFC_ENABLED;
	bnx2x_update_pfc(&bp->link_params, &bp->link_vars, &nig_params);
	bnx2x_release_phy_lock(bp);
}

static void  bnx2x_dump_dcbx_drv_param(struct bnx2x *bp,
				       struct dcbx_features *features,
				       u32 error)
{
	u8 i = 0;
	DP(NETIF_MSG_LINK, "local_mib.error %x\n", error);

	/* PG */
	DP(NETIF_MSG_LINK,
	   "local_mib.features.ets.enabled %x\n", features->ets.enabled);
	for (i = 0; i < DCBX_MAX_NUM_PG_BW_ENTRIES; i++)
		DP(NETIF_MSG_LINK,
		   "local_mib.features.ets.pg_bw_tbl[%d] %d\n", i,
		   DCBX_PG_BW_GET(features->ets.pg_bw_tbl, i));
	for (i = 0; i < DCBX_MAX_NUM_PRI_PG_ENTRIES; i++)
		DP(NETIF_MSG_LINK,
		   "local_mib.features.ets.pri_pg_tbl[%d] %d\n", i,
		   DCBX_PRI_PG_GET(features->ets.pri_pg_tbl, i));

	/* pfc */
	DP(NETIF_MSG_LINK, "dcbx_features.pfc.pri_en_bitmap %x\n",
					features->pfc.pri_en_bitmap);
	DP(NETIF_MSG_LINK, "dcbx_features.pfc.pfc_caps %x\n",
					features->pfc.pfc_caps);
	DP(NETIF_MSG_LINK, "dcbx_features.pfc.enabled %x\n",
					features->pfc.enabled);

	DP(NETIF_MSG_LINK, "dcbx_features.app.default_pri %x\n",
					features->app.default_pri);
	DP(NETIF_MSG_LINK, "dcbx_features.app.tc_supported %x\n",
					features->app.tc_supported);
	DP(NETIF_MSG_LINK, "dcbx_features.app.enabled %x\n",
					features->app.enabled);
	for (i = 0; i < DCBX_MAX_APP_PROTOCOL; i++) {
		DP(NETIF_MSG_LINK,
		   "dcbx_features.app.app_pri_tbl[%x].app_id %x\n",
		   i, features->app.app_pri_tbl[i].app_id);
		DP(NETIF_MSG_LINK,
		   "dcbx_features.app.app_pri_tbl[%x].pri_bitmap %x\n",
		   i, features->app.app_pri_tbl[i].pri_bitmap);
		DP(NETIF_MSG_LINK,
		   "dcbx_features.app.app_pri_tbl[%x].appBitfield %x\n",
		   i, features->app.app_pri_tbl[i].appBitfield);
	}
}

static void bnx2x_dcbx_get_ap_priority(struct bnx2x *bp,
				       u8 pri_bitmap,
				       u8 llfc_traf_type)
{
	u32 pri = MAX_PFC_PRIORITIES;
	u32 index = MAX_PFC_PRIORITIES - 1;
	u32 pri_mask;
	u32 *ttp = bp->dcbx_port_params.app.traffic_type_priority;

	/* Choose the highest priority */
	while ((MAX_PFC_PRIORITIES == pri) && (0 != index)) {
		pri_mask = 1 << index;
		if (GET_FLAGS(pri_bitmap, pri_mask))
			pri = index ;
		index--;
	}

	if (pri < MAX_PFC_PRIORITIES)
		ttp[llfc_traf_type] = max_t(u32, ttp[llfc_traf_type], pri);
}

static void bnx2x_dcbx_get_ap_feature(struct bnx2x *bp,
				   struct dcbx_app_priority_feature *app,
				   u32 error) {
	u8 index;
	u32 *ttp = bp->dcbx_port_params.app.traffic_type_priority;

	if (GET_FLAGS(error, DCBX_LOCAL_APP_ERROR))
		DP(NETIF_MSG_LINK, "DCBX_LOCAL_APP_ERROR\n");

	if (app->enabled && !GET_FLAGS(error, DCBX_LOCAL_APP_ERROR)) {

		bp->dcbx_port_params.app.enabled = true;

		for (index = 0 ; index < LLFC_DRIVER_TRAFFIC_TYPE_MAX; index++)
			ttp[index] = 0;

		if (app->default_pri < MAX_PFC_PRIORITIES)
			ttp[LLFC_TRAFFIC_TYPE_NW] = app->default_pri;

		for (index = 0 ; index < DCBX_MAX_APP_PROTOCOL; index++) {
			struct dcbx_app_priority_entry *entry =
							app->app_pri_tbl;

			if (GET_FLAGS(entry[index].appBitfield,
				     DCBX_APP_SF_ETH_TYPE) &&
			   ETH_TYPE_FCOE == entry[index].app_id)
				bnx2x_dcbx_get_ap_priority(bp,
						entry[index].pri_bitmap,
						LLFC_TRAFFIC_TYPE_FCOE);

			if (GET_FLAGS(entry[index].appBitfield,
				     DCBX_APP_SF_PORT) &&
			   TCP_PORT_ISCSI == entry[index].app_id)
				bnx2x_dcbx_get_ap_priority(bp,
						entry[index].pri_bitmap,
						LLFC_TRAFFIC_TYPE_ISCSI);
		}
	} else {
		DP(NETIF_MSG_LINK, "DCBX_LOCAL_APP_DISABLED\n");
		bp->dcbx_port_params.app.enabled = false;
		for (index = 0 ; index < LLFC_DRIVER_TRAFFIC_TYPE_MAX; index++)
			ttp[index] = INVALID_TRAFFIC_TYPE_PRIORITY;
	}
}

static void bnx2x_dcbx_get_ets_feature(struct bnx2x *bp,
				       struct dcbx_ets_feature *ets,
				       u32 error) {
	int i = 0;
	u32 pg_pri_orginal_spread[DCBX_MAX_NUM_PG_BW_ENTRIES] = {0};
	struct pg_help_data pg_help_data;
	struct bnx2x_dcbx_cos_params *cos_params =
			bp->dcbx_port_params.ets.cos_params;

	memset(&pg_help_data, 0, sizeof(struct pg_help_data));


	if (GET_FLAGS(error, DCBX_LOCAL_ETS_ERROR))
		DP(NETIF_MSG_LINK, "DCBX_LOCAL_ETS_ERROR\n");


	/* Clean up old settings of ets on COS */
	for (i = 0; i < E2_NUM_OF_COS ; i++) {

		cos_params[i].pauseable = false;
		cos_params[i].strict = BNX2X_DCBX_COS_NOT_STRICT;
		cos_params[i].bw_tbl = DCBX_INVALID_COS_BW;
		cos_params[i].pri_bitmask = DCBX_PFC_PRI_GET_NON_PAUSE(bp, 0);
	}

	if (bp->dcbx_port_params.app.enabled &&
	   !GET_FLAGS(error, DCBX_LOCAL_ETS_ERROR) &&
	   ets->enabled) {
		DP(NETIF_MSG_LINK, "DCBX_LOCAL_ETS_ENABLE\n");
		bp->dcbx_port_params.ets.enabled = true;

		bnx2x_dcbx_get_ets_pri_pg_tbl(bp,
					      pg_pri_orginal_spread,
					      ets->pri_pg_tbl);

		bnx2x_dcbx_get_num_pg_traf_type(bp,
						pg_pri_orginal_spread,
						&pg_help_data);

		bnx2x_dcbx_fill_cos_params(bp, &pg_help_data,
					   ets, pg_pri_orginal_spread);

	} else {
		DP(NETIF_MSG_LINK, "DCBX_LOCAL_ETS_DISABLED\n");
		bp->dcbx_port_params.ets.enabled = false;
		ets->pri_pg_tbl[0] = 0;

		for (i = 0; i < DCBX_MAX_NUM_PRI_PG_ENTRIES ; i++)
			DCBX_PG_BW_SET(ets->pg_bw_tbl, i, 1);
	}
}

static void  bnx2x_dcbx_get_pfc_feature(struct bnx2x *bp,
					struct dcbx_pfc_feature *pfc, u32 error)
{

	if (GET_FLAGS(error, DCBX_LOCAL_PFC_ERROR))
		DP(NETIF_MSG_LINK, "DCBX_LOCAL_PFC_ERROR\n");

	if (bp->dcbx_port_params.app.enabled &&
	   !GET_FLAGS(error, DCBX_LOCAL_PFC_ERROR) &&
	   pfc->enabled) {
		bp->dcbx_port_params.pfc.enabled = true;
		bp->dcbx_port_params.pfc.priority_non_pauseable_mask =
			~(pfc->pri_en_bitmap);
	} else {
		DP(NETIF_MSG_LINK, "DCBX_LOCAL_PFC_DISABLED\n");
		bp->dcbx_port_params.pfc.enabled = false;
		bp->dcbx_port_params.pfc.priority_non_pauseable_mask = 0;
	}
}

static void bnx2x_get_dcbx_drv_param(struct bnx2x *bp,
				     struct dcbx_features *features,
				     u32 error)
{
	bnx2x_dcbx_get_ap_feature(bp, &features->app, error);

	bnx2x_dcbx_get_pfc_feature(bp, &features->pfc, error);

	bnx2x_dcbx_get_ets_feature(bp, &features->ets, error);
}

#define DCBX_LOCAL_MIB_MAX_TRY_READ		(100)
static int bnx2x_dcbx_read_mib(struct bnx2x *bp,
			       u32 *base_mib_addr,
			       u32 offset,
			       int read_mib_type)
{
	int max_try_read = 0, i;
	u32 *buff, mib_size, prefix_seq_num, suffix_seq_num;
	struct lldp_remote_mib *remote_mib ;
	struct lldp_local_mib  *local_mib;


	switch (read_mib_type) {
	case DCBX_READ_LOCAL_MIB:
		mib_size = sizeof(struct lldp_local_mib);
		break;
	case DCBX_READ_REMOTE_MIB:
		mib_size = sizeof(struct lldp_remote_mib);
		break;
	default:
		return 1; /*error*/
	}

	offset += BP_PORT(bp) * mib_size;

	do {
		buff = base_mib_addr;
		for (i = 0; i < mib_size; i += 4, buff++)
			*buff = REG_RD(bp, offset + i);

		max_try_read++;

		switch (read_mib_type) {
		case DCBX_READ_LOCAL_MIB:
			local_mib = (struct lldp_local_mib *) base_mib_addr;
			prefix_seq_num = local_mib->prefix_seq_num;
			suffix_seq_num = local_mib->suffix_seq_num;
			break;
		case DCBX_READ_REMOTE_MIB:
			remote_mib = (struct lldp_remote_mib *) base_mib_addr;
			prefix_seq_num = remote_mib->prefix_seq_num;
			suffix_seq_num = remote_mib->suffix_seq_num;
			break;
		default:
			return 1; /*error*/
		}
	} while ((prefix_seq_num != suffix_seq_num) &&
	       (max_try_read < DCBX_LOCAL_MIB_MAX_TRY_READ));

	if (max_try_read >= DCBX_LOCAL_MIB_MAX_TRY_READ) {
		BNX2X_ERR("MIB could not be read\n");
		return 1;
	}

	return 0;
}

static void bnx2x_pfc_set_pfc(struct bnx2x *bp)
{
	if (CHIP_IS_E2(bp)) {
		if (BP_PORT(bp)) {
			BNX2X_ERR("4 port mode is not supported");
			return;
		}

		if (bp->dcbx_port_params.pfc.enabled)

			/* 1. Fills up common PFC structures if required.*/
			/* 2. Configure NIG, MAC and BRB via the elink:
			 *    elink must first check if BMAC is not in reset
			 *    and only then configures the BMAC
			 *    Or, configure EMAC.
			 */
			bnx2x_pfc_set(bp);

		else
			bnx2x_pfc_clear(bp);
	}
}

static void bnx2x_dcbx_stop_hw_tx(struct bnx2x *bp)
{
	DP(NETIF_MSG_LINK, "sending STOP TRAFFIC\n");
	bnx2x_sp_post(bp, RAMROD_CMD_ID_COMMON_STOP_TRAFFIC,
		      0 /* connectionless */,
		      0 /* dataHi is zero */,
		      0 /* dataLo is zero */,
		      1 /* common */);
}

static void bnx2x_dcbx_resume_hw_tx(struct bnx2x *bp)
{
	bnx2x_pfc_fw_struct_e2(bp);
	DP(NETIF_MSG_LINK, "sending START TRAFFIC\n");
	bnx2x_sp_post(bp, RAMROD_CMD_ID_COMMON_START_TRAFFIC,
		      0, /* connectionless */
		      U64_HI(bnx2x_sp_mapping(bp, pfc_config)),
		      U64_LO(bnx2x_sp_mapping(bp, pfc_config)),
		      1  /* commmon */);
}

static void bnx2x_dcbx_update_ets_params(struct bnx2x *bp)
{
	struct bnx2x_dcbx_pg_params *ets = &(bp->dcbx_port_params.ets);
	u8	status = 0;

	bnx2x_ets_disabled(&bp->link_params);

	if (!ets->enabled)
		return;

	if ((ets->num_of_cos == 0) || (ets->num_of_cos > E2_NUM_OF_COS)) {
		BNX2X_ERR("illegal num of cos= %x", ets->num_of_cos);
		return;
	}

	/* valid COS entries */
	if (ets->num_of_cos == 1)   /* no ETS */
		return;

	/* sanity */
	if (((BNX2X_DCBX_COS_NOT_STRICT == ets->cos_params[0].strict) &&
	     (DCBX_INVALID_COS_BW == ets->cos_params[0].bw_tbl)) ||
	    ((BNX2X_DCBX_COS_NOT_STRICT == ets->cos_params[1].strict) &&
	     (DCBX_INVALID_COS_BW == ets->cos_params[1].bw_tbl))) {
		BNX2X_ERR("all COS should have at least bw_limit or strict"
			    "ets->cos_params[0].strict= %x"
			    "ets->cos_params[0].bw_tbl= %x"
			    "ets->cos_params[1].strict= %x"
			    "ets->cos_params[1].bw_tbl= %x",
			  ets->cos_params[0].strict,
			  ets->cos_params[0].bw_tbl,
			  ets->cos_params[1].strict,
			  ets->cos_params[1].bw_tbl);
		return;
	}
	/* If we join a group and there is bw_tbl and strict then bw rules */
	if ((DCBX_INVALID_COS_BW != ets->cos_params[0].bw_tbl) &&
	    (DCBX_INVALID_COS_BW != ets->cos_params[1].bw_tbl)) {
		u32 bw_tbl_0 = ets->cos_params[0].bw_tbl;
		u32 bw_tbl_1 = ets->cos_params[1].bw_tbl;
		/* Do not allow 0-100 configuration
		 * since PBF does not support it
		 * force 1-99 instead
		 */
		if (bw_tbl_0 == 0) {
			bw_tbl_0 = 1;
			bw_tbl_1 = 99;
		} else if (bw_tbl_1 == 0) {
			bw_tbl_1 = 1;
			bw_tbl_0 = 99;
		}

		bnx2x_ets_bw_limit(&bp->link_params, bw_tbl_0, bw_tbl_1);
	} else {
		if (ets->cos_params[0].strict == BNX2X_DCBX_COS_HIGH_STRICT)
			status = bnx2x_ets_strict(&bp->link_params, 0);
		else if (ets->cos_params[1].strict
						== BNX2X_DCBX_COS_HIGH_STRICT)
			status = bnx2x_ets_strict(&bp->link_params, 1);

		if (status)
			BNX2X_ERR("update_ets_params failed\n");
	}
}

#ifdef BCM_DCBNL
static int bnx2x_dcbx_read_shmem_remote_mib(struct bnx2x *bp)
{
	struct lldp_remote_mib remote_mib = {0};
	u32 dcbx_remote_mib_offset = SHMEM2_RD(bp, dcbx_remote_mib_offset);
	int rc;

	DP(NETIF_MSG_LINK, "dcbx_remote_mib_offset 0x%x\n",
	   dcbx_remote_mib_offset);

	if (SHMEM_DCBX_REMOTE_MIB_NONE == dcbx_remote_mib_offset) {
		BNX2X_ERR("FW doesn't support dcbx_remote_mib_offset\n");
		return -EINVAL;
	}

	rc = bnx2x_dcbx_read_mib(bp, (u32 *)&remote_mib, dcbx_remote_mib_offset,
				 DCBX_READ_REMOTE_MIB);

	if (rc) {
		BNX2X_ERR("Faild to read remote mib from FW\n");
		return rc;
	}

	/* save features and flags */
	bp->dcbx_remote_feat = remote_mib.features;
	bp->dcbx_remote_flags = remote_mib.flags;
	return 0;
}
#endif

static int bnx2x_dcbx_read_shmem_neg_results(struct bnx2x *bp)
{
	struct lldp_local_mib local_mib = {0};
	u32 dcbx_neg_res_offset = SHMEM2_RD(bp, dcbx_neg_res_offset);
	int rc;

	DP(NETIF_MSG_LINK, "dcbx_neg_res_offset 0x%x\n", dcbx_neg_res_offset);

	if (SHMEM_DCBX_NEG_RES_NONE == dcbx_neg_res_offset) {
		BNX2X_ERR("FW doesn't support dcbx_neg_res_offset\n");
		return -EINVAL;
	}
	rc = bnx2x_dcbx_read_mib(bp, (u32 *)&local_mib, dcbx_neg_res_offset,
				 DCBX_READ_LOCAL_MIB);

	if (rc) {
		BNX2X_ERR("Faild to read local mib from FW\n");
		return rc;
	}

	/* save features and error */
	bp->dcbx_local_feat = local_mib.features;
	bp->dcbx_error = local_mib.error;
	return 0;
}


#ifdef BCM_DCBNL
static inline
u8 bnx2x_dcbx_dcbnl_app_up(struct dcbx_app_priority_entry *ent)
{
	u8 pri;

	/* Choose the highest priority */
	for (pri = MAX_PFC_PRIORITIES - 1; pri > 0; pri--)
		if (ent->pri_bitmap & (1 << pri))
			break;
	return pri;
}

static inline
u8 bnx2x_dcbx_dcbnl_app_idtype(struct dcbx_app_priority_entry *ent)
{
	return ((ent->appBitfield & DCBX_APP_ENTRY_SF_MASK) ==
		DCBX_APP_SF_PORT) ? DCB_APP_IDTYPE_PORTNUM :
		DCB_APP_IDTYPE_ETHTYPE;
}

static inline
void bnx2x_dcbx_invalidate_local_apps(struct bnx2x *bp)
{
	int i;
	for (i = 0; i < DCBX_MAX_APP_PROTOCOL; i++)
		bp->dcbx_local_feat.app.app_pri_tbl[i].appBitfield &=
							~DCBX_APP_ENTRY_VALID;
}

int bnx2x_dcbnl_update_applist(struct bnx2x *bp, bool delall)
{
	int i, err = 0;

	for (i = 0; i < DCBX_MAX_APP_PROTOCOL && err == 0; i++) {
		struct dcbx_app_priority_entry *ent =
			&bp->dcbx_local_feat.app.app_pri_tbl[i];

		if (ent->appBitfield & DCBX_APP_ENTRY_VALID) {
			u8 up = bnx2x_dcbx_dcbnl_app_up(ent);

			/* avoid invalid user-priority */
			if (up) {
				struct dcb_app app;
				app.selector = bnx2x_dcbx_dcbnl_app_idtype(ent);
				app.protocol = ent->app_id;
				app.priority = delall ? 0 : up;
				err = dcb_setapp(bp->dev, &app);
			}
		}
	}
	return err;
}
#endif

void bnx2x_dcbx_set_params(struct bnx2x *bp, u32 state)
{
	switch (state) {
	case BNX2X_DCBX_STATE_NEG_RECEIVED:
#ifdef BCM_CNIC
		if (bp->state != BNX2X_STATE_OPENING_WAIT4_LOAD) {
			struct cnic_ops *c_ops;
			struct cnic_eth_dev *cp = &bp->cnic_eth_dev;
			bp->flags |= NO_ISCSI_OOO_FLAG | NO_ISCSI_FLAG;
			cp->drv_state |= CNIC_DRV_STATE_NO_ISCSI_OOO;
			cp->drv_state |= CNIC_DRV_STATE_NO_ISCSI;

			rcu_read_lock();
			c_ops = rcu_dereference(bp->cnic_ops);
			if (c_ops) {
				bnx2x_cnic_notify(bp, CNIC_CTL_STOP_ISCSI_CMD);
				rcu_read_unlock();
				return;
			}
			rcu_read_unlock();
		}

		/* fall through if no CNIC initialized  */
	case BNX2X_DCBX_STATE_ISCSI_STOPPED:
#endif

		{
			DP(NETIF_MSG_LINK, "BNX2X_DCBX_STATE_NEG_RECEIVED\n");
#ifdef BCM_DCBNL
			/**
			 * Delete app tlvs from dcbnl before reading new
			 * negotiation results
			 */
			bnx2x_dcbnl_update_applist(bp, true);
<<<<<<< HEAD
=======

			/* Read rmeote mib if dcbx is in the FW */
			if (bnx2x_dcbx_read_shmem_remote_mib(bp))
				return;
>>>>>>> d762f438
#endif
			/* Read neg results if dcbx is in the FW */
			if (bnx2x_dcbx_read_shmem_neg_results(bp))
				return;

			bnx2x_dump_dcbx_drv_param(bp, &bp->dcbx_local_feat,
						  bp->dcbx_error);

			bnx2x_get_dcbx_drv_param(bp, &bp->dcbx_local_feat,
						 bp->dcbx_error);

			if (bp->state != BNX2X_STATE_OPENING_WAIT4_LOAD) {
#ifdef BCM_DCBNL
				/**
				 * Add new app tlvs to dcbnl
				 */
				bnx2x_dcbnl_update_applist(bp, false);
#endif
				bnx2x_dcbx_stop_hw_tx(bp);
				return;
			}
			/* fall through */
#ifdef BCM_DCBNL
			/**
			 * Invalidate the local app tlvs if they are not added
			 * to the dcbnl app list to avoid deleting them from
			 * the list later on
			 */
			bnx2x_dcbx_invalidate_local_apps(bp);
#endif
		}
	case BNX2X_DCBX_STATE_TX_PAUSED:
		DP(NETIF_MSG_LINK, "BNX2X_DCBX_STATE_TX_PAUSED\n");
		bnx2x_pfc_set_pfc(bp);

		bnx2x_dcbx_update_ets_params(bp);
		if (bp->state != BNX2X_STATE_OPENING_WAIT4_LOAD) {
			bnx2x_dcbx_resume_hw_tx(bp);
			return;
		}
		/* fall through */
	case BNX2X_DCBX_STATE_TX_RELEASED:
		DP(NETIF_MSG_LINK, "BNX2X_DCBX_STATE_TX_RELEASED\n");
		if (bp->state != BNX2X_STATE_OPENING_WAIT4_LOAD)
			bnx2x_fw_command(bp, DRV_MSG_CODE_DCBX_PMF_DRV_OK, 0);

		return;
	default:
		BNX2X_ERR("Unknown DCBX_STATE\n");
	}
}


#define LLDP_STATS_OFFSET(bp)		(BP_PORT(bp)*\
					sizeof(struct lldp_dcbx_stat))

/* calculate struct offset in array according to chip information */
#define LLDP_PARAMS_OFFSET(bp)		(BP_PORT(bp)*sizeof(struct lldp_params))

#define LLDP_ADMIN_MIB_OFFSET(bp)	(PORT_MAX*sizeof(struct lldp_params) + \
				      BP_PORT(bp)*sizeof(struct lldp_admin_mib))

static void bnx2x_dcbx_lldp_updated_params(struct bnx2x *bp,
					   u32 dcbx_lldp_params_offset)
{
	struct lldp_params lldp_params = {0};
	u32 i = 0, *buff = NULL;
	u32 offset = dcbx_lldp_params_offset + LLDP_PARAMS_OFFSET(bp);

	DP(NETIF_MSG_LINK, "lldp_offset 0x%x\n", offset);

	if ((bp->lldp_config_params.overwrite_settings ==
				BNX2X_DCBX_OVERWRITE_SETTINGS_ENABLE)) {
		/* Read the data first */
		buff = (u32 *)&lldp_params;
		for (i = 0; i < sizeof(struct lldp_params); i += 4,  buff++)
			*buff = REG_RD(bp, (offset + i));

		lldp_params.msg_tx_hold =
			(u8)bp->lldp_config_params.msg_tx_hold;
		lldp_params.msg_fast_tx_interval =
			(u8)bp->lldp_config_params.msg_fast_tx;
		lldp_params.tx_crd_max =
			(u8)bp->lldp_config_params.tx_credit_max;
		lldp_params.msg_tx_interval =
			(u8)bp->lldp_config_params.msg_tx_interval;
		lldp_params.tx_fast =
			(u8)bp->lldp_config_params.tx_fast;

		/* Write the data.*/
		buff = (u32 *)&lldp_params;
		for (i = 0; i < sizeof(struct lldp_params); i += 4, buff++)
			REG_WR(bp, (offset + i) , *buff);


	} else if (BNX2X_DCBX_OVERWRITE_SETTINGS_ENABLE ==
				bp->lldp_config_params.overwrite_settings)
		bp->lldp_config_params.overwrite_settings =
				BNX2X_DCBX_OVERWRITE_SETTINGS_INVALID;
}

static void bnx2x_dcbx_admin_mib_updated_params(struct bnx2x *bp,
				u32 dcbx_lldp_params_offset)
{
	struct lldp_admin_mib admin_mib;
	u32 i, other_traf_type = PREDEFINED_APP_IDX_MAX, traf_type = 0;
	u32 *buff;
	u32 offset = dcbx_lldp_params_offset + LLDP_ADMIN_MIB_OFFSET(bp);

	/*shortcuts*/
	struct dcbx_features *af = &admin_mib.features;
	struct bnx2x_config_dcbx_params *dp = &bp->dcbx_config_params;

	memset(&admin_mib, 0, sizeof(struct lldp_admin_mib));
	buff = (u32 *)&admin_mib;
	/* Read the data first */
	for (i = 0; i < sizeof(struct lldp_admin_mib); i += 4, buff++)
		*buff = REG_RD(bp, (offset + i));

	if (bp->dcbx_enabled == BNX2X_DCBX_ENABLED_ON_NEG_ON)
		SET_FLAGS(admin_mib.ver_cfg_flags, DCBX_DCBX_ENABLED);
	else
		RESET_FLAGS(admin_mib.ver_cfg_flags, DCBX_DCBX_ENABLED);

	if ((BNX2X_DCBX_OVERWRITE_SETTINGS_ENABLE ==
				dp->overwrite_settings)) {
		RESET_FLAGS(admin_mib.ver_cfg_flags, DCBX_CEE_VERSION_MASK);
		admin_mib.ver_cfg_flags |=
			(dp->admin_dcbx_version << DCBX_CEE_VERSION_SHIFT) &
			 DCBX_CEE_VERSION_MASK;

		af->ets.enabled = (u8)dp->admin_ets_enable;

		af->pfc.enabled = (u8)dp->admin_pfc_enable;

		/* FOR IEEE dp->admin_tc_supported_tx_enable */
		if (dp->admin_ets_configuration_tx_enable)
			SET_FLAGS(admin_mib.ver_cfg_flags,
				  DCBX_ETS_CONFIG_TX_ENABLED);
		else
			RESET_FLAGS(admin_mib.ver_cfg_flags,
				    DCBX_ETS_CONFIG_TX_ENABLED);
		/* For IEEE admin_ets_recommendation_tx_enable */
		if (dp->admin_pfc_tx_enable)
			SET_FLAGS(admin_mib.ver_cfg_flags,
				  DCBX_PFC_CONFIG_TX_ENABLED);
		else
			RESET_FLAGS(admin_mib.ver_cfg_flags,
				  DCBX_PFC_CONFIG_TX_ENABLED);

		if (dp->admin_application_priority_tx_enable)
			SET_FLAGS(admin_mib.ver_cfg_flags,
				  DCBX_APP_CONFIG_TX_ENABLED);
		else
			RESET_FLAGS(admin_mib.ver_cfg_flags,
				  DCBX_APP_CONFIG_TX_ENABLED);

		if (dp->admin_ets_willing)
			SET_FLAGS(admin_mib.ver_cfg_flags, DCBX_ETS_WILLING);
		else
			RESET_FLAGS(admin_mib.ver_cfg_flags, DCBX_ETS_WILLING);
		/* For IEEE admin_ets_reco_valid */
		if (dp->admin_pfc_willing)
			SET_FLAGS(admin_mib.ver_cfg_flags, DCBX_PFC_WILLING);
		else
			RESET_FLAGS(admin_mib.ver_cfg_flags, DCBX_PFC_WILLING);

		if (dp->admin_app_priority_willing)
			SET_FLAGS(admin_mib.ver_cfg_flags, DCBX_APP_WILLING);
		else
			RESET_FLAGS(admin_mib.ver_cfg_flags, DCBX_APP_WILLING);

		for (i = 0 ; i < DCBX_MAX_NUM_PG_BW_ENTRIES; i++) {
			DCBX_PG_BW_SET(af->ets.pg_bw_tbl, i,
				(u8)dp->admin_configuration_bw_precentage[i]);

			DP(NETIF_MSG_LINK, "pg_bw_tbl[%d] = %02x\n",
			   i, DCBX_PG_BW_GET(af->ets.pg_bw_tbl, i));
		}

		for (i = 0; i < DCBX_MAX_NUM_PRI_PG_ENTRIES; i++) {
			DCBX_PRI_PG_SET(af->ets.pri_pg_tbl, i,
					(u8)dp->admin_configuration_ets_pg[i]);

			DP(NETIF_MSG_LINK, "pri_pg_tbl[%d] = %02x\n",
			   i, DCBX_PRI_PG_GET(af->ets.pri_pg_tbl, i));
		}

		/*For IEEE admin_recommendation_bw_precentage
		 *For IEEE admin_recommendation_ets_pg */
		af->pfc.pri_en_bitmap = (u8)dp->admin_pfc_bitmap;
		for (i = 0; i < 4; i++) {
			if (dp->admin_priority_app_table[i].valid) {
				struct bnx2x_admin_priority_app_table *table =
					dp->admin_priority_app_table;
				if ((ETH_TYPE_FCOE == table[i].app_id) &&
				   (TRAFFIC_TYPE_ETH == table[i].traffic_type))
					traf_type = FCOE_APP_IDX;
				else if ((TCP_PORT_ISCSI == table[i].app_id) &&
				   (TRAFFIC_TYPE_PORT == table[i].traffic_type))
					traf_type = ISCSI_APP_IDX;
				else
					traf_type = other_traf_type++;

				af->app.app_pri_tbl[traf_type].app_id =
					table[i].app_id;

				af->app.app_pri_tbl[traf_type].pri_bitmap =
					(u8)(1 << table[i].priority);

				af->app.app_pri_tbl[traf_type].appBitfield =
				    (DCBX_APP_ENTRY_VALID);

				af->app.app_pri_tbl[traf_type].appBitfield |=
				   (TRAFFIC_TYPE_ETH == table[i].traffic_type) ?
					DCBX_APP_SF_ETH_TYPE : DCBX_APP_SF_PORT;
			}
		}

		af->app.default_pri = (u8)dp->admin_default_priority;

	} else if (BNX2X_DCBX_OVERWRITE_SETTINGS_ENABLE ==
						dp->overwrite_settings)
		dp->overwrite_settings = BNX2X_DCBX_OVERWRITE_SETTINGS_INVALID;

	/* Write the data. */
	buff = (u32 *)&admin_mib;
	for (i = 0; i < sizeof(struct lldp_admin_mib); i += 4, buff++)
		REG_WR(bp, (offset + i), *buff);
}

void bnx2x_dcbx_set_state(struct bnx2x *bp, bool dcb_on, u32 dcbx_enabled)
{
	if (CHIP_IS_E2(bp) && !CHIP_MODE_IS_4_PORT(bp)) {
		bp->dcb_state = dcb_on;
		bp->dcbx_enabled = dcbx_enabled;
	} else {
		bp->dcb_state = false;
		bp->dcbx_enabled = BNX2X_DCBX_ENABLED_INVALID;
	}
	DP(NETIF_MSG_LINK, "DCB state [%s:%s]\n",
	   dcb_on ? "ON" : "OFF",
	   dcbx_enabled == BNX2X_DCBX_ENABLED_OFF ? "user-mode" :
	   dcbx_enabled == BNX2X_DCBX_ENABLED_ON_NEG_OFF ? "on-chip static" :
	   dcbx_enabled == BNX2X_DCBX_ENABLED_ON_NEG_ON ?
	   "on-chip with negotiation" : "invalid");
}

void bnx2x_dcbx_init_params(struct bnx2x *bp)
{
	bp->dcbx_config_params.admin_dcbx_version = 0x0; /* 0 - CEE; 1 - IEEE */
	bp->dcbx_config_params.admin_ets_willing = 1;
	bp->dcbx_config_params.admin_pfc_willing = 1;
	bp->dcbx_config_params.overwrite_settings = 1;
	bp->dcbx_config_params.admin_ets_enable = 1;
	bp->dcbx_config_params.admin_pfc_enable = 1;
	bp->dcbx_config_params.admin_tc_supported_tx_enable = 1;
	bp->dcbx_config_params.admin_ets_configuration_tx_enable = 1;
	bp->dcbx_config_params.admin_pfc_tx_enable = 1;
	bp->dcbx_config_params.admin_application_priority_tx_enable = 1;
	bp->dcbx_config_params.admin_ets_reco_valid = 1;
	bp->dcbx_config_params.admin_app_priority_willing = 1;
	bp->dcbx_config_params.admin_configuration_bw_precentage[0] = 00;
	bp->dcbx_config_params.admin_configuration_bw_precentage[1] = 50;
	bp->dcbx_config_params.admin_configuration_bw_precentage[2] = 50;
	bp->dcbx_config_params.admin_configuration_bw_precentage[3] = 0;
	bp->dcbx_config_params.admin_configuration_bw_precentage[4] = 0;
	bp->dcbx_config_params.admin_configuration_bw_precentage[5] = 0;
	bp->dcbx_config_params.admin_configuration_bw_precentage[6] = 0;
	bp->dcbx_config_params.admin_configuration_bw_precentage[7] = 0;
	bp->dcbx_config_params.admin_configuration_ets_pg[0] = 1;
	bp->dcbx_config_params.admin_configuration_ets_pg[1] = 0;
	bp->dcbx_config_params.admin_configuration_ets_pg[2] = 0;
	bp->dcbx_config_params.admin_configuration_ets_pg[3] = 2;
	bp->dcbx_config_params.admin_configuration_ets_pg[4] = 0;
	bp->dcbx_config_params.admin_configuration_ets_pg[5] = 0;
	bp->dcbx_config_params.admin_configuration_ets_pg[6] = 0;
	bp->dcbx_config_params.admin_configuration_ets_pg[7] = 0;
	bp->dcbx_config_params.admin_recommendation_bw_precentage[0] = 0;
	bp->dcbx_config_params.admin_recommendation_bw_precentage[1] = 1;
	bp->dcbx_config_params.admin_recommendation_bw_precentage[2] = 2;
	bp->dcbx_config_params.admin_recommendation_bw_precentage[3] = 0;
	bp->dcbx_config_params.admin_recommendation_bw_precentage[4] = 7;
	bp->dcbx_config_params.admin_recommendation_bw_precentage[5] = 5;
	bp->dcbx_config_params.admin_recommendation_bw_precentage[6] = 6;
	bp->dcbx_config_params.admin_recommendation_bw_precentage[7] = 7;
	bp->dcbx_config_params.admin_recommendation_ets_pg[0] = 0;
	bp->dcbx_config_params.admin_recommendation_ets_pg[1] = 1;
	bp->dcbx_config_params.admin_recommendation_ets_pg[2] = 2;
	bp->dcbx_config_params.admin_recommendation_ets_pg[3] = 3;
	bp->dcbx_config_params.admin_recommendation_ets_pg[4] = 4;
	bp->dcbx_config_params.admin_recommendation_ets_pg[5] = 5;
	bp->dcbx_config_params.admin_recommendation_ets_pg[6] = 6;
	bp->dcbx_config_params.admin_recommendation_ets_pg[7] = 7;
	bp->dcbx_config_params.admin_pfc_bitmap = 0x8; /* FCoE(3) enable */
	bp->dcbx_config_params.admin_priority_app_table[0].valid = 1;
	bp->dcbx_config_params.admin_priority_app_table[1].valid = 1;
	bp->dcbx_config_params.admin_priority_app_table[2].valid = 0;
	bp->dcbx_config_params.admin_priority_app_table[3].valid = 0;
	bp->dcbx_config_params.admin_priority_app_table[0].priority = 3;
	bp->dcbx_config_params.admin_priority_app_table[1].priority = 0;
	bp->dcbx_config_params.admin_priority_app_table[2].priority = 0;
	bp->dcbx_config_params.admin_priority_app_table[3].priority = 0;
	bp->dcbx_config_params.admin_priority_app_table[0].traffic_type = 0;
	bp->dcbx_config_params.admin_priority_app_table[1].traffic_type = 1;
	bp->dcbx_config_params.admin_priority_app_table[2].traffic_type = 0;
	bp->dcbx_config_params.admin_priority_app_table[3].traffic_type = 0;
	bp->dcbx_config_params.admin_priority_app_table[0].app_id = 0x8906;
	bp->dcbx_config_params.admin_priority_app_table[1].app_id = 3260;
	bp->dcbx_config_params.admin_priority_app_table[2].app_id = 0;
	bp->dcbx_config_params.admin_priority_app_table[3].app_id = 0;
	bp->dcbx_config_params.admin_default_priority =
		bp->dcbx_config_params.admin_priority_app_table[1].priority;
}

void bnx2x_dcbx_init(struct bnx2x *bp)
{
	u32 dcbx_lldp_params_offset = SHMEM_LLDP_DCBX_PARAMS_NONE;

	if (bp->dcbx_enabled <= 0)
		return;

	/* validate:
	 * chip of good for dcbx version,
	 * dcb is wanted
	 * the function is pmf
	 * shmem2 contains DCBX support fields
	 */
	DP(NETIF_MSG_LINK, "dcb_state %d bp->port.pmf %d\n",
	   bp->dcb_state, bp->port.pmf);

	if (bp->dcb_state ==  BNX2X_DCB_STATE_ON && bp->port.pmf &&
	    SHMEM2_HAS(bp, dcbx_lldp_params_offset)) {
		dcbx_lldp_params_offset =
			SHMEM2_RD(bp, dcbx_lldp_params_offset);

		DP(NETIF_MSG_LINK, "dcbx_lldp_params_offset 0x%x\n",
		   dcbx_lldp_params_offset);

		if (SHMEM_LLDP_DCBX_PARAMS_NONE != dcbx_lldp_params_offset) {
			bnx2x_dcbx_lldp_updated_params(bp,
						       dcbx_lldp_params_offset);

			bnx2x_dcbx_admin_mib_updated_params(bp,
				dcbx_lldp_params_offset);

			/* set default configuration BC has */
			bnx2x_dcbx_set_params(bp,
					      BNX2X_DCBX_STATE_NEG_RECEIVED);

			bnx2x_fw_command(bp,
					 DRV_MSG_CODE_DCBX_ADMIN_PMF_MSG, 0);
		}
	}
}

void bnx2x_dcb_init_intmem_pfc(struct bnx2x *bp)
{
	struct priority_cos pricos[MAX_PFC_TRAFFIC_TYPES];
	u32 i = 0, addr;
	memset(pricos, 0, sizeof(pricos));
	/* Default initialization */
	for (i = 0; i < MAX_PFC_TRAFFIC_TYPES; i++)
		pricos[i].priority = LLFC_TRAFFIC_TYPE_TO_PRIORITY_UNMAPPED;

	/* Store per port struct to internal memory */
	addr = BAR_XSTRORM_INTMEM +
			XSTORM_CMNG_PER_PORT_VARS_OFFSET(BP_PORT(bp)) +
			offsetof(struct cmng_struct_per_port,
				 traffic_type_to_priority_cos);
	__storm_memset_struct(bp, addr, sizeof(pricos), (u32 *)pricos);


	/* LLFC disabled.*/
	REG_WR8(bp , BAR_XSTRORM_INTMEM +
		    XSTORM_CMNG_PER_PORT_VARS_OFFSET(BP_PORT(bp)) +
		    offsetof(struct cmng_struct_per_port, llfc_mode),
			LLFC_MODE_NONE);

	/* DCBX disabled.*/
	REG_WR8(bp , BAR_XSTRORM_INTMEM +
		    XSTORM_CMNG_PER_PORT_VARS_OFFSET(BP_PORT(bp)) +
		    offsetof(struct cmng_struct_per_port, dcb_enabled),
			DCB_DISABLED);
}

static void
bnx2x_dcbx_print_cos_params(struct bnx2x *bp,
			    struct flow_control_configuration *pfc_fw_cfg)
{
	u8 pri = 0;
	u8 cos = 0;

	DP(NETIF_MSG_LINK,
	   "pfc_fw_cfg->dcb_version %x\n", pfc_fw_cfg->dcb_version);
	DP(NETIF_MSG_LINK,
	   "pdev->params.dcbx_port_params.pfc."
	   "priority_non_pauseable_mask %x\n",
	   bp->dcbx_port_params.pfc.priority_non_pauseable_mask);

	for (cos = 0 ; cos < bp->dcbx_port_params.ets.num_of_cos ; cos++) {
		DP(NETIF_MSG_LINK, "pdev->params.dcbx_port_params.ets."
		   "cos_params[%d].pri_bitmask %x\n", cos,
		   bp->dcbx_port_params.ets.cos_params[cos].pri_bitmask);

		DP(NETIF_MSG_LINK, "pdev->params.dcbx_port_params.ets."
		   "cos_params[%d].bw_tbl %x\n", cos,
		   bp->dcbx_port_params.ets.cos_params[cos].bw_tbl);

		DP(NETIF_MSG_LINK, "pdev->params.dcbx_port_params.ets."
		   "cos_params[%d].strict %x\n", cos,
		   bp->dcbx_port_params.ets.cos_params[cos].strict);

		DP(NETIF_MSG_LINK, "pdev->params.dcbx_port_params.ets."
		   "cos_params[%d].pauseable %x\n", cos,
		   bp->dcbx_port_params.ets.cos_params[cos].pauseable);
	}

	for (pri = 0; pri < LLFC_DRIVER_TRAFFIC_TYPE_MAX; pri++) {
		DP(NETIF_MSG_LINK,
		   "pfc_fw_cfg->traffic_type_to_priority_cos[%d]."
		   "priority %x\n", pri,
		   pfc_fw_cfg->traffic_type_to_priority_cos[pri].priority);

		DP(NETIF_MSG_LINK,
		   "pfc_fw_cfg->traffic_type_to_priority_cos[%d].cos %x\n",
		   pri, pfc_fw_cfg->traffic_type_to_priority_cos[pri].cos);
	}
}

/* fills help_data according to pg_info */
static void bnx2x_dcbx_get_num_pg_traf_type(struct bnx2x *bp,
					    u32 *pg_pri_orginal_spread,
					    struct pg_help_data *help_data)
{
	bool pg_found  = false;
	u32 i, traf_type, add_traf_type, add_pg;
	u32 *ttp = bp->dcbx_port_params.app.traffic_type_priority;
	struct pg_entry_help_data *data = help_data->data; /*shotcut*/

	/* Set to invalid */
	for (i = 0; i < LLFC_DRIVER_TRAFFIC_TYPE_MAX; i++)
		data[i].pg = DCBX_ILLEGAL_PG;

	for (add_traf_type = 0;
	     add_traf_type < LLFC_DRIVER_TRAFFIC_TYPE_MAX; add_traf_type++) {
		pg_found = false;
		if (ttp[add_traf_type] < MAX_PFC_PRIORITIES) {
			add_pg = (u8)pg_pri_orginal_spread[ttp[add_traf_type]];
			for (traf_type = 0;
			     traf_type < LLFC_DRIVER_TRAFFIC_TYPE_MAX;
			     traf_type++) {
				if (data[traf_type].pg == add_pg) {
					if (!(data[traf_type].pg_priority &
					     (1 << ttp[add_traf_type])))
						data[traf_type].
							num_of_dif_pri++;
					data[traf_type].pg_priority |=
						(1 << ttp[add_traf_type]);
					pg_found = true;
					break;
				}
			}
			if (false == pg_found) {
				data[help_data->num_of_pg].pg = add_pg;
				data[help_data->num_of_pg].pg_priority =
						(1 << ttp[add_traf_type]);
				data[help_data->num_of_pg].num_of_dif_pri = 1;
				help_data->num_of_pg++;
			}
		}
		DP(NETIF_MSG_LINK,
		   "add_traf_type %d pg_found %s num_of_pg %d\n",
		   add_traf_type, (false == pg_found) ? "NO" : "YES",
		   help_data->num_of_pg);
	}
}

static void bnx2x_dcbx_ets_disabled_entry_data(struct bnx2x *bp,
					       struct cos_help_data *cos_data,
					       u32 pri_join_mask)
{
	/* Only one priority than only one COS */
	cos_data->data[0].pausable =
		IS_DCBX_PFC_PRI_ONLY_PAUSE(bp, pri_join_mask);
	cos_data->data[0].pri_join_mask = pri_join_mask;
	cos_data->data[0].cos_bw = 100;
	cos_data->num_of_cos = 1;
}

static inline void bnx2x_dcbx_add_to_cos_bw(struct bnx2x *bp,
					    struct cos_entry_help_data *data,
					    u8 pg_bw)
{
	if (data->cos_bw == DCBX_INVALID_COS_BW)
		data->cos_bw = pg_bw;
	else
		data->cos_bw += pg_bw;
}

static void bnx2x_dcbx_separate_pauseable_from_non(struct bnx2x *bp,
			struct cos_help_data *cos_data,
			u32 *pg_pri_orginal_spread,
			struct dcbx_ets_feature *ets)
{
	u32	pri_tested	= 0;
	u8	i		= 0;
	u8	entry		= 0;
	u8	pg_entry	= 0;
	u8	num_of_pri	= LLFC_DRIVER_TRAFFIC_TYPE_MAX;

	cos_data->data[0].pausable = true;
	cos_data->data[1].pausable = false;
	cos_data->data[0].pri_join_mask = cos_data->data[1].pri_join_mask = 0;

	for (i = 0 ; i < num_of_pri ; i++) {
		pri_tested = 1 << bp->dcbx_port_params.
					app.traffic_type_priority[i];

		if (pri_tested & DCBX_PFC_PRI_NON_PAUSE_MASK(bp)) {
			cos_data->data[1].pri_join_mask |= pri_tested;
			entry = 1;
		} else {
			cos_data->data[0].pri_join_mask |= pri_tested;
			entry = 0;
		}
		pg_entry = (u8)pg_pri_orginal_spread[bp->dcbx_port_params.
						app.traffic_type_priority[i]];
		/* There can be only one strict pg */
		if (pg_entry < DCBX_MAX_NUM_PG_BW_ENTRIES)
			bnx2x_dcbx_add_to_cos_bw(bp, &cos_data->data[entry],
				DCBX_PG_BW_GET(ets->pg_bw_tbl, pg_entry));
		else
			/* If we join a group and one is strict
			 * than the bw rulls */
			cos_data->data[entry].strict =
						BNX2X_DCBX_COS_HIGH_STRICT;
	}
	if ((0 == cos_data->data[0].pri_join_mask) &&
	    (0 == cos_data->data[1].pri_join_mask))
		BNX2X_ERR("dcbx error: Both groups must have priorities\n");
}


#ifndef POWER_OF_2
#define POWER_OF_2(x)	((0 != x) && (0 == (x & (x-1))))
#endif

static void bxn2x_dcbx_single_pg_to_cos_params(struct bnx2x *bp,
					      struct pg_help_data *pg_help_data,
					      struct cos_help_data *cos_data,
					      u32 pri_join_mask,
					      u8 num_of_dif_pri)
{
	u8 i = 0;
	u32 pri_tested = 0;
	u32 pri_mask_without_pri = 0;
	u32 *ttp = bp->dcbx_port_params.app.traffic_type_priority;
	/*debug*/
	if (num_of_dif_pri == 1) {
		bnx2x_dcbx_ets_disabled_entry_data(bp, cos_data, pri_join_mask);
		return;
	}
	/* single priority group */
	if (pg_help_data->data[0].pg < DCBX_MAX_NUM_PG_BW_ENTRIES) {
		/* If there are both pauseable and non-pauseable priorities,
		 * the pauseable priorities go to the first queue and
		 * the non-pauseable priorities go to the second queue.
		 */
		if (IS_DCBX_PFC_PRI_MIX_PAUSE(bp, pri_join_mask)) {
			/* Pauseable */
			cos_data->data[0].pausable = true;
			/* Non pauseable.*/
			cos_data->data[1].pausable = false;

			if (2 == num_of_dif_pri) {
				cos_data->data[0].cos_bw = 50;
				cos_data->data[1].cos_bw = 50;
			}

			if (3 == num_of_dif_pri) {
				if (POWER_OF_2(DCBX_PFC_PRI_GET_PAUSE(bp,
							pri_join_mask))) {
					cos_data->data[0].cos_bw = 33;
					cos_data->data[1].cos_bw = 67;
				} else {
					cos_data->data[0].cos_bw = 67;
					cos_data->data[1].cos_bw = 33;
				}
			}

		} else if (IS_DCBX_PFC_PRI_ONLY_PAUSE(bp, pri_join_mask)) {
			/* If there are only pauseable priorities,
			 * then one/two priorities go to the first queue
			 * and one priority goes to the second queue.
			 */
			if (2 == num_of_dif_pri) {
				cos_data->data[0].cos_bw = 50;
				cos_data->data[1].cos_bw = 50;
			} else {
				cos_data->data[0].cos_bw = 67;
				cos_data->data[1].cos_bw = 33;
			}
			cos_data->data[1].pausable = true;
			cos_data->data[0].pausable = true;
			/* All priorities except FCOE */
			cos_data->data[0].pri_join_mask = (pri_join_mask &
				((u8)~(1 << ttp[LLFC_TRAFFIC_TYPE_FCOE])));
			/* Only FCOE priority.*/
			cos_data->data[1].pri_join_mask =
				(1 << ttp[LLFC_TRAFFIC_TYPE_FCOE]);
		} else
			/* If there are only non-pauseable priorities,
			 * they will all go to the same queue.
			 */
			bnx2x_dcbx_ets_disabled_entry_data(bp,
						cos_data, pri_join_mask);
	} else {
		/* priority group which is not BW limited (PG#15):*/
		if (IS_DCBX_PFC_PRI_MIX_PAUSE(bp, pri_join_mask)) {
			/* If there are both pauseable and non-pauseable
			 * priorities, the pauseable priorities go to the first
			 * queue and the non-pauseable priorities
			 * go to the second queue.
			 */
			if (DCBX_PFC_PRI_GET_PAUSE(bp, pri_join_mask) >
			    DCBX_PFC_PRI_GET_NON_PAUSE(bp, pri_join_mask)) {
				cos_data->data[0].strict =
					BNX2X_DCBX_COS_HIGH_STRICT;
				cos_data->data[1].strict =
					BNX2X_DCBX_COS_LOW_STRICT;
			} else {
				cos_data->data[0].strict =
					BNX2X_DCBX_COS_LOW_STRICT;
				cos_data->data[1].strict =
					BNX2X_DCBX_COS_HIGH_STRICT;
			}
			/* Pauseable */
			cos_data->data[0].pausable = true;
			/* Non pause-able.*/
			cos_data->data[1].pausable = false;
		} else {
			/* If there are only pauseable priorities or
			 * only non-pauseable,* the lower priorities go
			 * to the first queue and the higherpriorities go
			 * to the second queue.
			 */
			cos_data->data[0].pausable =
				cos_data->data[1].pausable =
				IS_DCBX_PFC_PRI_ONLY_PAUSE(bp, pri_join_mask);

			for (i = 0 ; i < LLFC_DRIVER_TRAFFIC_TYPE_MAX; i++) {
				pri_tested = 1 << bp->dcbx_port_params.
					app.traffic_type_priority[i];
				/* Remove priority tested */
				pri_mask_without_pri =
					(pri_join_mask & ((u8)(~pri_tested)));
				if (pri_mask_without_pri < pri_tested)
					break;
			}

			if (i == LLFC_DRIVER_TRAFFIC_TYPE_MAX)
				BNX2X_ERR("Invalid value for pri_join_mask -"
					  " could not find a priority\n");

			cos_data->data[0].pri_join_mask = pri_mask_without_pri;
			cos_data->data[1].pri_join_mask = pri_tested;
			/* Both queues are strict priority,
			 * and that with the highest priority
			 * gets the highest strict priority in the arbiter.
			 */
			cos_data->data[0].strict = BNX2X_DCBX_COS_LOW_STRICT;
			cos_data->data[1].strict = BNX2X_DCBX_COS_HIGH_STRICT;
		}
	}
}

static void bnx2x_dcbx_two_pg_to_cos_params(
			    struct bnx2x		*bp,
			    struct  pg_help_data	*pg_help_data,
			    struct dcbx_ets_feature	*ets,
			    struct cos_help_data	*cos_data,
			    u32			*pg_pri_orginal_spread,
			    u32				pri_join_mask,
			    u8				num_of_dif_pri)
{
	u8 i = 0;
	u8 pg[E2_NUM_OF_COS] = {0};

	/* If there are both pauseable and non-pauseable priorities,
	 * the pauseable priorities go to the first queue and
	 * the non-pauseable priorities go to the second queue.
	 */
	if (IS_DCBX_PFC_PRI_MIX_PAUSE(bp, pri_join_mask)) {
		if (IS_DCBX_PFC_PRI_MIX_PAUSE(bp,
					 pg_help_data->data[0].pg_priority) ||
		    IS_DCBX_PFC_PRI_MIX_PAUSE(bp,
					 pg_help_data->data[1].pg_priority)) {
			/* If one PG contains both pauseable and
			 * non-pauseable priorities then ETS is disabled.
			 */
			bnx2x_dcbx_separate_pauseable_from_non(bp, cos_data,
					pg_pri_orginal_spread, ets);
			bp->dcbx_port_params.ets.enabled = false;
			return;
		}

		/* Pauseable */
		cos_data->data[0].pausable = true;
		/* Non pauseable. */
		cos_data->data[1].pausable = false;
		if (IS_DCBX_PFC_PRI_ONLY_PAUSE(bp,
				pg_help_data->data[0].pg_priority)) {
			/* 0 is pauseable */
			cos_data->data[0].pri_join_mask =
				pg_help_data->data[0].pg_priority;
			pg[0] = pg_help_data->data[0].pg;
			cos_data->data[1].pri_join_mask =
				pg_help_data->data[1].pg_priority;
			pg[1] = pg_help_data->data[1].pg;
		} else {/* 1 is pauseable */
			cos_data->data[0].pri_join_mask =
				pg_help_data->data[1].pg_priority;
			pg[0] = pg_help_data->data[1].pg;
			cos_data->data[1].pri_join_mask =
				pg_help_data->data[0].pg_priority;
			pg[1] = pg_help_data->data[0].pg;
		}
	} else {
		/* If there are only pauseable priorities or
		 * only non-pauseable, each PG goes to a queue.
		 */
		cos_data->data[0].pausable = cos_data->data[1].pausable =
			IS_DCBX_PFC_PRI_ONLY_PAUSE(bp, pri_join_mask);
		cos_data->data[0].pri_join_mask =
			pg_help_data->data[0].pg_priority;
		pg[0] = pg_help_data->data[0].pg;
		cos_data->data[1].pri_join_mask =
			pg_help_data->data[1].pg_priority;
		pg[1] = pg_help_data->data[1].pg;
	}

	/* There can be only one strict pg */
	for (i = 0 ; i < E2_NUM_OF_COS; i++) {
		if (pg[i] < DCBX_MAX_NUM_PG_BW_ENTRIES)
			cos_data->data[i].cos_bw =
				DCBX_PG_BW_GET(ets->pg_bw_tbl, pg[i]);
		else
			cos_data->data[i].strict = BNX2X_DCBX_COS_HIGH_STRICT;
	}
}

static void bnx2x_dcbx_three_pg_to_cos_params(
			      struct bnx2x		*bp,
			      struct pg_help_data	*pg_help_data,
			      struct dcbx_ets_feature	*ets,
			      struct cos_help_data	*cos_data,
			      u32			*pg_pri_orginal_spread,
			      u32			pri_join_mask,
			      u8			num_of_dif_pri)
{
	u8 i = 0;
	u32 pri_tested = 0;
	u8 entry = 0;
	u8 pg_entry = 0;
	bool b_found_strict = false;
	u8 num_of_pri = LLFC_DRIVER_TRAFFIC_TYPE_MAX;

	cos_data->data[0].pri_join_mask = cos_data->data[1].pri_join_mask = 0;
	/* If there are both pauseable and non-pauseable priorities,
	 * the pauseable priorities go to the first queue and the
	 * non-pauseable priorities go to the second queue.
	 */
	if (IS_DCBX_PFC_PRI_MIX_PAUSE(bp, pri_join_mask))
		bnx2x_dcbx_separate_pauseable_from_non(bp,
				cos_data, pg_pri_orginal_spread, ets);
	else {
		/* If two BW-limited PG-s were combined to one queue,
		 * the BW is their sum.
		 *
		 * If there are only pauseable priorities or only non-pauseable,
		 * and there are both BW-limited and non-BW-limited PG-s,
		 * the BW-limited PG/s go to one queue and the non-BW-limited
		 * PG/s go to the second queue.
		 *
		 * If there are only pauseable priorities or only non-pauseable
		 * and all are BW limited, then	two priorities go to the first
		 * queue and one priority goes to the second queue.
		 *
		 * We will join this two cases:
		 * if one is BW limited it will go to the secoend queue
		 * otherwise the last priority will get it
		 */

		cos_data->data[0].pausable = cos_data->data[1].pausable =
			IS_DCBX_PFC_PRI_ONLY_PAUSE(bp, pri_join_mask);

		for (i = 0 ; i < num_of_pri; i++) {
			pri_tested = 1 << bp->dcbx_port_params.
				app.traffic_type_priority[i];
			pg_entry = (u8)pg_pri_orginal_spread[bp->
				dcbx_port_params.app.traffic_type_priority[i]];

			if (pg_entry < DCBX_MAX_NUM_PG_BW_ENTRIES) {
				entry = 0;

				if (i == (num_of_pri-1) &&
				    false == b_found_strict)
					/* last entry will be handled separately
					 * If no priority is strict than last
					 * enty goes to last queue.*/
					entry = 1;
				cos_data->data[entry].pri_join_mask |=
								pri_tested;
				bnx2x_dcbx_add_to_cos_bw(bp,
					&cos_data->data[entry],
					DCBX_PG_BW_GET(ets->pg_bw_tbl,
						       pg_entry));
			} else {
				b_found_strict = true;
				cos_data->data[1].pri_join_mask |= pri_tested;
				/* If we join a group and one is strict
				 * than the bw rulls */
				cos_data->data[1].strict =
					BNX2X_DCBX_COS_HIGH_STRICT;
			}
		}
	}
}


static void bnx2x_dcbx_fill_cos_params(struct bnx2x *bp,
				       struct pg_help_data *help_data,
				       struct dcbx_ets_feature *ets,
				       u32 *pg_pri_orginal_spread)
{
	struct cos_help_data         cos_data ;
	u8                    i                           = 0;
	u32                   pri_join_mask               = 0;
	u8                    num_of_dif_pri              = 0;

	memset(&cos_data, 0, sizeof(cos_data));
	/* Validate the pg value */
	for (i = 0; i < help_data->num_of_pg ; i++) {
		if (DCBX_STRICT_PRIORITY != help_data->data[i].pg &&
		    DCBX_MAX_NUM_PG_BW_ENTRIES <= help_data->data[i].pg)
			BNX2X_ERR("Invalid pg[%d] data %x\n", i,
				  help_data->data[i].pg);
		pri_join_mask   |=  help_data->data[i].pg_priority;
		num_of_dif_pri  += help_data->data[i].num_of_dif_pri;
	}

	/* default settings */
	cos_data.num_of_cos = 2;
	for (i = 0; i < E2_NUM_OF_COS ; i++) {
		cos_data.data[i].pri_join_mask    = pri_join_mask;
		cos_data.data[i].pausable         = false;
		cos_data.data[i].strict           = BNX2X_DCBX_COS_NOT_STRICT;
		cos_data.data[i].cos_bw           = DCBX_INVALID_COS_BW;
	}

	switch (help_data->num_of_pg) {
	case 1:

		bxn2x_dcbx_single_pg_to_cos_params(
					       bp,
					       help_data,
					       &cos_data,
					       pri_join_mask,
					       num_of_dif_pri);
		break;
	case 2:
		bnx2x_dcbx_two_pg_to_cos_params(
					    bp,
					    help_data,
					    ets,
					    &cos_data,
					    pg_pri_orginal_spread,
					    pri_join_mask,
					    num_of_dif_pri);
		break;

	case 3:
		bnx2x_dcbx_three_pg_to_cos_params(
					      bp,
					      help_data,
					      ets,
					      &cos_data,
					      pg_pri_orginal_spread,
					      pri_join_mask,
					      num_of_dif_pri);

		break;
	default:
		BNX2X_ERR("Wrong pg_help_data.num_of_pg\n");
		bnx2x_dcbx_ets_disabled_entry_data(bp,
						   &cos_data, pri_join_mask);
	}

	for (i = 0; i < cos_data.num_of_cos ; i++) {
		struct bnx2x_dcbx_cos_params *params =
			&bp->dcbx_port_params.ets.cos_params[i];

		params->pauseable = cos_data.data[i].pausable;
		params->strict = cos_data.data[i].strict;
		params->bw_tbl = cos_data.data[i].cos_bw;
		if (params->pauseable) {
			params->pri_bitmask =
			DCBX_PFC_PRI_GET_PAUSE(bp,
					cos_data.data[i].pri_join_mask);
			DP(NETIF_MSG_LINK, "COS %d PAUSABLE prijoinmask 0x%x\n",
				  i, cos_data.data[i].pri_join_mask);
		} else {
			params->pri_bitmask =
			DCBX_PFC_PRI_GET_NON_PAUSE(bp,
					cos_data.data[i].pri_join_mask);
			DP(NETIF_MSG_LINK, "COS %d NONPAUSABLE prijoinmask "
					  "0x%x\n",
				  i, cos_data.data[i].pri_join_mask);
		}
	}

	bp->dcbx_port_params.ets.num_of_cos = cos_data.num_of_cos ;
}

static void bnx2x_dcbx_get_ets_pri_pg_tbl(struct bnx2x *bp,
				u32 *set_configuration_ets_pg,
				u32 *pri_pg_tbl)
{
	int i;

	for (i = 0; i < DCBX_MAX_NUM_PRI_PG_ENTRIES; i++) {
		set_configuration_ets_pg[i] = DCBX_PRI_PG_GET(pri_pg_tbl, i);

		DP(NETIF_MSG_LINK, "set_configuration_ets_pg[%d] = 0x%x\n",
		   i, set_configuration_ets_pg[i]);
	}
}

static void bnx2x_pfc_fw_struct_e2(struct bnx2x *bp)
{
	struct flow_control_configuration   *pfc_fw_cfg = NULL;
	u16 pri_bit = 0;
	u8 cos = 0, pri = 0;
	struct priority_cos *tt2cos;
	u32 *ttp = bp->dcbx_port_params.app.traffic_type_priority;

	pfc_fw_cfg = (struct flow_control_configuration *)
					bnx2x_sp(bp, pfc_config);
	memset(pfc_fw_cfg, 0, sizeof(struct flow_control_configuration));

	/*shortcut*/
	tt2cos = pfc_fw_cfg->traffic_type_to_priority_cos;

	/* Fw version should be incremented each update */
	pfc_fw_cfg->dcb_version = ++bp->dcb_version;
	pfc_fw_cfg->dcb_enabled = DCB_ENABLED;

	/* Default initialization */
	for (pri = 0; pri < MAX_PFC_TRAFFIC_TYPES ; pri++) {
		tt2cos[pri].priority = LLFC_TRAFFIC_TYPE_TO_PRIORITY_UNMAPPED;
		tt2cos[pri].cos = 0;
	}

	/* Fill priority parameters */
	for (pri = 0; pri < LLFC_DRIVER_TRAFFIC_TYPE_MAX; pri++) {
		tt2cos[pri].priority = ttp[pri];
		pri_bit = 1 << tt2cos[pri].priority;

		/* Fill COS parameters based on COS calculated to
		 * make it more generally for future use */
		for (cos = 0; cos < bp->dcbx_port_params.ets.num_of_cos; cos++)
			if (bp->dcbx_port_params.ets.cos_params[cos].
						pri_bitmask & pri_bit)
					tt2cos[pri].cos = cos;
	}
	bnx2x_dcbx_print_cos_params(bp,	pfc_fw_cfg);
}
/* DCB netlink */
#ifdef BCM_DCBNL

#define BNX2X_DCBX_CAPS		(DCB_CAP_DCBX_LLD_MANAGED | \
				DCB_CAP_DCBX_VER_CEE | DCB_CAP_DCBX_STATIC)

static inline bool bnx2x_dcbnl_set_valid(struct bnx2x *bp)
{
	/* validate dcbnl call that may change HW state:
	 * DCB is on and DCBX mode was SUCCESSFULLY set by the user.
	 */
	return bp->dcb_state && bp->dcbx_mode_uset;
}

static u8 bnx2x_dcbnl_get_state(struct net_device *netdev)
{
	struct bnx2x *bp = netdev_priv(netdev);
	DP(NETIF_MSG_LINK, "state = %d\n", bp->dcb_state);
	return bp->dcb_state;
}

static u8 bnx2x_dcbnl_set_state(struct net_device *netdev, u8 state)
{
	struct bnx2x *bp = netdev_priv(netdev);
	DP(NETIF_MSG_LINK, "state = %s\n", state ? "on" : "off");

	bnx2x_dcbx_set_state(bp, (state ? true : false), bp->dcbx_enabled);
	return 0;
}

static void bnx2x_dcbnl_get_perm_hw_addr(struct net_device *netdev,
					 u8 *perm_addr)
{
	struct bnx2x *bp = netdev_priv(netdev);
	DP(NETIF_MSG_LINK, "GET-PERM-ADDR\n");

	/* first the HW mac address */
	memcpy(perm_addr, netdev->dev_addr, netdev->addr_len);

#ifdef BCM_CNIC
	/* second SAN address */
	memcpy(perm_addr+netdev->addr_len, bp->fip_mac, netdev->addr_len);
#endif
}

static void bnx2x_dcbnl_set_pg_tccfg_tx(struct net_device *netdev, int prio,
					u8 prio_type, u8 pgid, u8 bw_pct,
					u8 up_map)
{
	struct bnx2x *bp = netdev_priv(netdev);

	DP(NETIF_MSG_LINK, "prio[%d] = %d\n", prio, pgid);
	if (!bnx2x_dcbnl_set_valid(bp) || prio >= DCBX_MAX_NUM_PRI_PG_ENTRIES)
		return;

	/**
	 * bw_pct ingnored -	band-width percentage devision between user
	 *			priorities within the same group is not
	 *			standard and hence not supported
	 *
	 * prio_type igonred -	priority levels within the same group are not
	 *			standard and hence are not supported. According
	 *			to the standard pgid 15 is dedicated to strict
	 *			prioirty traffic (on the port level).
	 *
	 * up_map ignored
	 */

	bp->dcbx_config_params.admin_configuration_ets_pg[prio] = pgid;
	bp->dcbx_config_params.admin_ets_configuration_tx_enable = 1;
}

static void bnx2x_dcbnl_set_pg_bwgcfg_tx(struct net_device *netdev,
					 int pgid, u8 bw_pct)
{
	struct bnx2x *bp = netdev_priv(netdev);
	DP(NETIF_MSG_LINK, "pgid[%d] = %d\n", pgid, bw_pct);

	if (!bnx2x_dcbnl_set_valid(bp) || pgid >= DCBX_MAX_NUM_PG_BW_ENTRIES)
		return;

	bp->dcbx_config_params.admin_configuration_bw_precentage[pgid] = bw_pct;
	bp->dcbx_config_params.admin_ets_configuration_tx_enable = 1;
}

static void bnx2x_dcbnl_set_pg_tccfg_rx(struct net_device *netdev, int prio,
					u8 prio_type, u8 pgid, u8 bw_pct,
					u8 up_map)
{
	struct bnx2x *bp = netdev_priv(netdev);
	DP(NETIF_MSG_LINK, "Nothing to set; No RX support\n");
}

static void bnx2x_dcbnl_set_pg_bwgcfg_rx(struct net_device *netdev,
					 int pgid, u8 bw_pct)
{
	struct bnx2x *bp = netdev_priv(netdev);
	DP(NETIF_MSG_LINK, "Nothing to set; No RX support\n");
}

static void bnx2x_dcbnl_get_pg_tccfg_tx(struct net_device *netdev, int prio,
					u8 *prio_type, u8 *pgid, u8 *bw_pct,
					u8 *up_map)
{
	struct bnx2x *bp = netdev_priv(netdev);
	DP(NETIF_MSG_LINK, "prio = %d\n", prio);

	/**
	 * bw_pct ingnored -	band-width percentage devision between user
	 *			priorities within the same group is not
	 *			standard and hence not supported
	 *
	 * prio_type igonred -	priority levels within the same group are not
	 *			standard and hence are not supported. According
	 *			to the standard pgid 15 is dedicated to strict
	 *			prioirty traffic (on the port level).
	 *
	 * up_map ignored
	 */
	*up_map = *bw_pct = *prio_type = *pgid = 0;

	if (!bp->dcb_state || prio >= DCBX_MAX_NUM_PRI_PG_ENTRIES)
		return;

	*pgid = DCBX_PRI_PG_GET(bp->dcbx_local_feat.ets.pri_pg_tbl, prio);
}

static void bnx2x_dcbnl_get_pg_bwgcfg_tx(struct net_device *netdev,
					 int pgid, u8 *bw_pct)
{
	struct bnx2x *bp = netdev_priv(netdev);
	DP(NETIF_MSG_LINK, "pgid = %d\n", pgid);

	*bw_pct = 0;

	if (!bp->dcb_state || pgid >= DCBX_MAX_NUM_PG_BW_ENTRIES)
		return;

	*bw_pct = DCBX_PG_BW_GET(bp->dcbx_local_feat.ets.pg_bw_tbl, pgid);
}

static void bnx2x_dcbnl_get_pg_tccfg_rx(struct net_device *netdev, int prio,
					u8 *prio_type, u8 *pgid, u8 *bw_pct,
					u8 *up_map)
{
	struct bnx2x *bp = netdev_priv(netdev);
	DP(NETIF_MSG_LINK, "Nothing to get; No RX support\n");

	*prio_type = *pgid = *bw_pct = *up_map = 0;
}

static void bnx2x_dcbnl_get_pg_bwgcfg_rx(struct net_device *netdev,
					 int pgid, u8 *bw_pct)
{
	struct bnx2x *bp = netdev_priv(netdev);
	DP(NETIF_MSG_LINK, "Nothing to get; No RX support\n");

	*bw_pct = 0;
}

static void bnx2x_dcbnl_set_pfc_cfg(struct net_device *netdev, int prio,
				    u8 setting)
{
	struct bnx2x *bp = netdev_priv(netdev);
	DP(NETIF_MSG_LINK, "prio[%d] = %d\n", prio, setting);

	if (!bnx2x_dcbnl_set_valid(bp) || prio >= MAX_PFC_PRIORITIES)
		return;

	bp->dcbx_config_params.admin_pfc_bitmap |= ((setting ? 1 : 0) << prio);

	if (setting)
		bp->dcbx_config_params.admin_pfc_tx_enable = 1;
}

static void bnx2x_dcbnl_get_pfc_cfg(struct net_device *netdev, int prio,
				    u8 *setting)
{
	struct bnx2x *bp = netdev_priv(netdev);
	DP(NETIF_MSG_LINK, "prio = %d\n", prio);

	*setting = 0;

	if (!bp->dcb_state || prio >= MAX_PFC_PRIORITIES)
		return;

	*setting = (bp->dcbx_local_feat.pfc.pri_en_bitmap >> prio) & 0x1;
}

static u8 bnx2x_dcbnl_set_all(struct net_device *netdev)
{
	struct bnx2x *bp = netdev_priv(netdev);
	int rc = 0;

	DP(NETIF_MSG_LINK, "SET-ALL\n");

	if (!bnx2x_dcbnl_set_valid(bp))
		return 1;

	if (bp->recovery_state != BNX2X_RECOVERY_DONE) {
		netdev_err(bp->dev, "Handling parity error recovery. "
				"Try again later\n");
		return 1;
	}
	if (netif_running(bp->dev)) {
		bnx2x_nic_unload(bp, UNLOAD_NORMAL);
		rc = bnx2x_nic_load(bp, LOAD_NORMAL);
	}
	DP(NETIF_MSG_LINK, "set_dcbx_params done (%d)\n", rc);
	if (rc)
		return 1;

	return 0;
}

static u8 bnx2x_dcbnl_get_cap(struct net_device *netdev, int capid, u8 *cap)
{
	struct bnx2x *bp = netdev_priv(netdev);
	u8 rval = 0;

	if (bp->dcb_state) {
		switch (capid) {
		case DCB_CAP_ATTR_PG:
			*cap = true;
			break;
		case DCB_CAP_ATTR_PFC:
			*cap = true;
			break;
		case DCB_CAP_ATTR_UP2TC:
			*cap = false;
			break;
		case DCB_CAP_ATTR_PG_TCS:
			*cap = 0x80;	/* 8 priorities for PGs */
			break;
		case DCB_CAP_ATTR_PFC_TCS:
			*cap = 0x80;	/* 8 priorities for PFC */
			break;
		case DCB_CAP_ATTR_GSP:
			*cap = true;
			break;
		case DCB_CAP_ATTR_BCN:
			*cap = false;
			break;
		case DCB_CAP_ATTR_DCBX:
			*cap = BNX2X_DCBX_CAPS;
		default:
			rval = -EINVAL;
			break;
		}
	} else
		rval = -EINVAL;

	DP(NETIF_MSG_LINK, "capid %d:%x\n", capid, *cap);
	return rval;
}

static u8 bnx2x_dcbnl_get_numtcs(struct net_device *netdev, int tcid, u8 *num)
{
	struct bnx2x *bp = netdev_priv(netdev);
	u8 rval = 0;

	DP(NETIF_MSG_LINK, "tcid %d\n", tcid);

	if (bp->dcb_state) {
		switch (tcid) {
		case DCB_NUMTCS_ATTR_PG:
			*num = E2_NUM_OF_COS;
			break;
		case DCB_NUMTCS_ATTR_PFC:
			*num = E2_NUM_OF_COS;
			break;
		default:
			rval = -EINVAL;
			break;
		}
	} else
		rval = -EINVAL;

	return rval;
}

static u8 bnx2x_dcbnl_set_numtcs(struct net_device *netdev, int tcid, u8 num)
{
	struct bnx2x *bp = netdev_priv(netdev);
	DP(NETIF_MSG_LINK, "num tcs = %d; Not supported\n", num);
	return -EINVAL;
}

static u8  bnx2x_dcbnl_get_pfc_state(struct net_device *netdev)
{
	struct bnx2x *bp = netdev_priv(netdev);
	DP(NETIF_MSG_LINK, "state = %d\n", bp->dcbx_local_feat.pfc.enabled);

	if (!bp->dcb_state)
		return 0;

	return bp->dcbx_local_feat.pfc.enabled;
}

static void bnx2x_dcbnl_set_pfc_state(struct net_device *netdev, u8 state)
{
	struct bnx2x *bp = netdev_priv(netdev);
	DP(NETIF_MSG_LINK, "state = %s\n", state ? "on" : "off");

	if (!bnx2x_dcbnl_set_valid(bp))
		return;

	bp->dcbx_config_params.admin_pfc_tx_enable =
	bp->dcbx_config_params.admin_pfc_enable = (state ? 1 : 0);
}

static void bnx2x_admin_app_set_ent(
	struct bnx2x_admin_priority_app_table *app_ent,
	u8 idtype, u16 idval, u8 up)
{
	app_ent->valid = 1;

	switch (idtype) {
	case DCB_APP_IDTYPE_ETHTYPE:
		app_ent->traffic_type = TRAFFIC_TYPE_ETH;
		break;
	case DCB_APP_IDTYPE_PORTNUM:
		app_ent->traffic_type = TRAFFIC_TYPE_PORT;
		break;
	default:
		break; /* never gets here */
	}
	app_ent->app_id = idval;
	app_ent->priority = up;
}

static bool bnx2x_admin_app_is_equal(
	struct bnx2x_admin_priority_app_table *app_ent,
	u8 idtype, u16 idval)
{
	if (!app_ent->valid)
		return false;

	switch (idtype) {
	case DCB_APP_IDTYPE_ETHTYPE:
		if (app_ent->traffic_type != TRAFFIC_TYPE_ETH)
			return false;
		break;
	case DCB_APP_IDTYPE_PORTNUM:
		if (app_ent->traffic_type != TRAFFIC_TYPE_PORT)
			return false;
		break;
	default:
		return false;
	}
	if (app_ent->app_id != idval)
		return false;

	return true;
}

static int bnx2x_set_admin_app_up(struct bnx2x *bp, u8 idtype, u16 idval, u8 up)
{
	int i, ff;

	/* iterate over the app entries looking for idtype and idval */
	for (i = 0, ff = -1; i < 4; i++) {
		struct bnx2x_admin_priority_app_table *app_ent =
			&bp->dcbx_config_params.admin_priority_app_table[i];
		if (bnx2x_admin_app_is_equal(app_ent, idtype, idval))
			break;

		if (ff < 0 && !app_ent->valid)
			ff = i;
	}
	if (i < 4)
		/* if found overwrite up */
		bp->dcbx_config_params.
			admin_priority_app_table[i].priority = up;
	else if (ff >= 0)
		/* not found use first-free */
		bnx2x_admin_app_set_ent(
			&bp->dcbx_config_params.admin_priority_app_table[ff],
			idtype, idval, up);
	else
		/* app table is full */
		return -EBUSY;

	/* up configured, if not 0 make sure feature is enabled */
	if (up)
		bp->dcbx_config_params.admin_application_priority_tx_enable = 1;

	return 0;
}

static u8 bnx2x_dcbnl_set_app_up(struct net_device *netdev, u8 idtype,
				 u16 idval, u8 up)
{
	struct bnx2x *bp = netdev_priv(netdev);

	DP(NETIF_MSG_LINK, "app_type %d, app_id %x, prio bitmap %d\n",
	   idtype, idval, up);

	if (!bnx2x_dcbnl_set_valid(bp))
		return -EINVAL;

	/* verify idtype */
	switch (idtype) {
	case DCB_APP_IDTYPE_ETHTYPE:
	case DCB_APP_IDTYPE_PORTNUM:
		break;
	default:
		return -EINVAL;
	}
	return bnx2x_set_admin_app_up(bp, idtype, idval, up);
}

static u8 bnx2x_dcbnl_get_dcbx(struct net_device *netdev)
{
	struct bnx2x *bp = netdev_priv(netdev);
	u8 state;

	state = DCB_CAP_DCBX_LLD_MANAGED | DCB_CAP_DCBX_VER_CEE;

	if (bp->dcbx_enabled == BNX2X_DCBX_ENABLED_ON_NEG_OFF)
		state |= DCB_CAP_DCBX_STATIC;

	return state;
}

static u8 bnx2x_dcbnl_set_dcbx(struct net_device *netdev, u8 state)
{
	struct bnx2x *bp = netdev_priv(netdev);
	DP(NETIF_MSG_LINK, "state = %02x\n", state);

	/* set dcbx mode */

	if ((state & BNX2X_DCBX_CAPS) != state) {
		BNX2X_ERR("Requested DCBX mode %x is beyond advertised "
			  "capabilities\n", state);
		return 1;
	}

	if (bp->dcb_state != BNX2X_DCB_STATE_ON) {
		BNX2X_ERR("DCB turned off, DCBX configuration is invalid\n");
		return 1;
	}

	if (state & DCB_CAP_DCBX_STATIC)
		bp->dcbx_enabled = BNX2X_DCBX_ENABLED_ON_NEG_OFF;
	else
		bp->dcbx_enabled = BNX2X_DCBX_ENABLED_ON_NEG_ON;

	bp->dcbx_mode_uset = true;
	return 0;
}

static u8 bnx2x_dcbnl_get_featcfg(struct net_device *netdev, int featid,
				  u8 *flags)
{
	struct bnx2x *bp = netdev_priv(netdev);
	u8 rval = 0;

	DP(NETIF_MSG_LINK, "featid %d\n", featid);

	if (bp->dcb_state) {
		*flags = 0;
		switch (featid) {
		case DCB_FEATCFG_ATTR_PG:
			if (bp->dcbx_local_feat.ets.enabled)
				*flags |= DCB_FEATCFG_ENABLE;
			if (bp->dcbx_error & DCBX_LOCAL_ETS_ERROR)
				*flags |= DCB_FEATCFG_ERROR;
			break;
		case DCB_FEATCFG_ATTR_PFC:
			if (bp->dcbx_local_feat.pfc.enabled)
				*flags |= DCB_FEATCFG_ENABLE;
			if (bp->dcbx_error & (DCBX_LOCAL_PFC_ERROR |
			    DCBX_LOCAL_PFC_MISMATCH))
				*flags |= DCB_FEATCFG_ERROR;
			break;
		case DCB_FEATCFG_ATTR_APP:
			if (bp->dcbx_local_feat.app.enabled)
				*flags |= DCB_FEATCFG_ENABLE;
			if (bp->dcbx_error & (DCBX_LOCAL_APP_ERROR |
			    DCBX_LOCAL_APP_MISMATCH))
				*flags |= DCB_FEATCFG_ERROR;
			break;
		default:
			rval = -EINVAL;
			break;
		}
	} else
		rval = -EINVAL;

	return rval;
}

static u8 bnx2x_dcbnl_set_featcfg(struct net_device *netdev, int featid,
				  u8 flags)
{
	struct bnx2x *bp = netdev_priv(netdev);
	u8 rval = 0;

	DP(NETIF_MSG_LINK, "featid = %d flags = %02x\n", featid, flags);

	/* ignore the 'advertise' flag */
	if (bnx2x_dcbnl_set_valid(bp)) {
		switch (featid) {
		case DCB_FEATCFG_ATTR_PG:
			bp->dcbx_config_params.admin_ets_enable =
				flags & DCB_FEATCFG_ENABLE ? 1 : 0;
			bp->dcbx_config_params.admin_ets_willing =
				flags & DCB_FEATCFG_WILLING ? 1 : 0;
			break;
		case DCB_FEATCFG_ATTR_PFC:
			bp->dcbx_config_params.admin_pfc_enable =
				flags & DCB_FEATCFG_ENABLE ? 1 : 0;
			bp->dcbx_config_params.admin_pfc_willing =
				flags & DCB_FEATCFG_WILLING ? 1 : 0;
			break;
		case DCB_FEATCFG_ATTR_APP:
			/* ignore enable, always enabled */
			bp->dcbx_config_params.admin_app_priority_willing =
				flags & DCB_FEATCFG_WILLING ? 1 : 0;
			break;
		default:
			rval = -EINVAL;
			break;
		}
	} else
		rval = -EINVAL;

	return rval;
}

static int bnx2x_peer_appinfo(struct net_device *netdev,
			      struct dcb_peer_app_info *info, u16* app_count)
{
	int i;
	struct bnx2x *bp = netdev_priv(netdev);

	DP(NETIF_MSG_LINK, "APP-INFO\n");

	info->willing = (bp->dcbx_remote_flags & DCBX_APP_REM_WILLING) ?: 0;
	info->error = (bp->dcbx_remote_flags & DCBX_APP_RX_ERROR) ?: 0;
	*app_count = 0;

	for (i = 0; i < DCBX_MAX_APP_PROTOCOL; i++)
		if (bp->dcbx_remote_feat.app.app_pri_tbl[i].appBitfield &
		    DCBX_APP_ENTRY_VALID)
			(*app_count)++;
	return 0;
}

static int bnx2x_peer_apptable(struct net_device *netdev,
			       struct dcb_app *table)
{
	int i, j;
	struct bnx2x *bp = netdev_priv(netdev);

	DP(NETIF_MSG_LINK, "APP-TABLE\n");

	for (i = 0, j = 0; i < DCBX_MAX_APP_PROTOCOL; i++) {
		struct dcbx_app_priority_entry *ent =
			&bp->dcbx_remote_feat.app.app_pri_tbl[i];

		if (ent->appBitfield & DCBX_APP_ENTRY_VALID) {
			table[j].selector = bnx2x_dcbx_dcbnl_app_idtype(ent);
			table[j].priority = bnx2x_dcbx_dcbnl_app_up(ent);
			table[j++].protocol = ent->app_id;
		}
	}
	return 0;
}

static int bnx2x_cee_peer_getpg(struct net_device *netdev, struct cee_pg *pg)
{
	int i;
	struct bnx2x *bp = netdev_priv(netdev);

	pg->willing = (bp->dcbx_remote_flags & DCBX_ETS_REM_WILLING) ?: 0;

	for (i = 0; i < CEE_DCBX_MAX_PGS; i++) {
		pg->pg_bw[i] =
			DCBX_PG_BW_GET(bp->dcbx_remote_feat.ets.pg_bw_tbl, i);
		pg->prio_pg[i] =
			DCBX_PRI_PG_GET(bp->dcbx_remote_feat.ets.pri_pg_tbl, i);
	}
	return 0;
}

static int bnx2x_cee_peer_getpfc(struct net_device *netdev,
				 struct cee_pfc *pfc)
{
	struct bnx2x *bp = netdev_priv(netdev);
	pfc->tcs_supported = bp->dcbx_remote_feat.pfc.pfc_caps;
	pfc->pfc_en = bp->dcbx_remote_feat.pfc.pri_en_bitmap;
	return 0;
}

const struct dcbnl_rtnl_ops bnx2x_dcbnl_ops = {
<<<<<<< HEAD
	.getstate       = bnx2x_dcbnl_get_state,
	.setstate       = bnx2x_dcbnl_set_state,
	.getpermhwaddr  = bnx2x_dcbnl_get_perm_hw_addr,
	.setpgtccfgtx   = bnx2x_dcbnl_set_pg_tccfg_tx,
	.setpgbwgcfgtx  = bnx2x_dcbnl_set_pg_bwgcfg_tx,
	.setpgtccfgrx   = bnx2x_dcbnl_set_pg_tccfg_rx,
	.setpgbwgcfgrx  = bnx2x_dcbnl_set_pg_bwgcfg_rx,
	.getpgtccfgtx   = bnx2x_dcbnl_get_pg_tccfg_tx,
	.getpgbwgcfgtx  = bnx2x_dcbnl_get_pg_bwgcfg_tx,
	.getpgtccfgrx   = bnx2x_dcbnl_get_pg_tccfg_rx,
	.getpgbwgcfgrx  = bnx2x_dcbnl_get_pg_bwgcfg_rx,
	.setpfccfg      = bnx2x_dcbnl_set_pfc_cfg,
	.getpfccfg      = bnx2x_dcbnl_get_pfc_cfg,
	.setall         = bnx2x_dcbnl_set_all,
	.getcap         = bnx2x_dcbnl_get_cap,
	.getnumtcs      = bnx2x_dcbnl_get_numtcs,
	.setnumtcs      = bnx2x_dcbnl_set_numtcs,
	.getpfcstate    = bnx2x_dcbnl_get_pfc_state,
	.setpfcstate    = bnx2x_dcbnl_set_pfc_state,
	.setapp         = bnx2x_dcbnl_set_app_up,
	.getdcbx        = bnx2x_dcbnl_get_dcbx,
	.setdcbx        = bnx2x_dcbnl_set_dcbx,
	.getfeatcfg     = bnx2x_dcbnl_get_featcfg,
	.setfeatcfg     = bnx2x_dcbnl_set_featcfg,
=======
	.getstate		= bnx2x_dcbnl_get_state,
	.setstate		= bnx2x_dcbnl_set_state,
	.getpermhwaddr		= bnx2x_dcbnl_get_perm_hw_addr,
	.setpgtccfgtx		= bnx2x_dcbnl_set_pg_tccfg_tx,
	.setpgbwgcfgtx		= bnx2x_dcbnl_set_pg_bwgcfg_tx,
	.setpgtccfgrx		= bnx2x_dcbnl_set_pg_tccfg_rx,
	.setpgbwgcfgrx		= bnx2x_dcbnl_set_pg_bwgcfg_rx,
	.getpgtccfgtx		= bnx2x_dcbnl_get_pg_tccfg_tx,
	.getpgbwgcfgtx		= bnx2x_dcbnl_get_pg_bwgcfg_tx,
	.getpgtccfgrx		= bnx2x_dcbnl_get_pg_tccfg_rx,
	.getpgbwgcfgrx		= bnx2x_dcbnl_get_pg_bwgcfg_rx,
	.setpfccfg		= bnx2x_dcbnl_set_pfc_cfg,
	.getpfccfg		= bnx2x_dcbnl_get_pfc_cfg,
	.setall			= bnx2x_dcbnl_set_all,
	.getcap			= bnx2x_dcbnl_get_cap,
	.getnumtcs		= bnx2x_dcbnl_get_numtcs,
	.setnumtcs		= bnx2x_dcbnl_set_numtcs,
	.getpfcstate		= bnx2x_dcbnl_get_pfc_state,
	.setpfcstate		= bnx2x_dcbnl_set_pfc_state,
	.setapp			= bnx2x_dcbnl_set_app_up,
	.getdcbx		= bnx2x_dcbnl_get_dcbx,
	.setdcbx		= bnx2x_dcbnl_set_dcbx,
	.getfeatcfg		= bnx2x_dcbnl_get_featcfg,
	.setfeatcfg		= bnx2x_dcbnl_set_featcfg,
	.peer_getappinfo	= bnx2x_peer_appinfo,
	.peer_getapptable	= bnx2x_peer_apptable,
	.cee_peer_getpg		= bnx2x_cee_peer_getpg,
	.cee_peer_getpfc	= bnx2x_cee_peer_getpfc,
>>>>>>> d762f438
};

#endif /* BCM_DCBNL */<|MERGE_RESOLUTION|>--- conflicted
+++ resolved
@@ -631,13 +631,10 @@
 			 * negotiation results
 			 */
 			bnx2x_dcbnl_update_applist(bp, true);
-<<<<<<< HEAD
-=======
 
 			/* Read rmeote mib if dcbx is in the FW */
 			if (bnx2x_dcbx_read_shmem_remote_mib(bp))
 				return;
->>>>>>> d762f438
 #endif
 			/* Read neg results if dcbx is in the FW */
 			if (bnx2x_dcbx_read_shmem_neg_results(bp))
@@ -2213,32 +2210,6 @@
 }
 
 const struct dcbnl_rtnl_ops bnx2x_dcbnl_ops = {
-<<<<<<< HEAD
-	.getstate       = bnx2x_dcbnl_get_state,
-	.setstate       = bnx2x_dcbnl_set_state,
-	.getpermhwaddr  = bnx2x_dcbnl_get_perm_hw_addr,
-	.setpgtccfgtx   = bnx2x_dcbnl_set_pg_tccfg_tx,
-	.setpgbwgcfgtx  = bnx2x_dcbnl_set_pg_bwgcfg_tx,
-	.setpgtccfgrx   = bnx2x_dcbnl_set_pg_tccfg_rx,
-	.setpgbwgcfgrx  = bnx2x_dcbnl_set_pg_bwgcfg_rx,
-	.getpgtccfgtx   = bnx2x_dcbnl_get_pg_tccfg_tx,
-	.getpgbwgcfgtx  = bnx2x_dcbnl_get_pg_bwgcfg_tx,
-	.getpgtccfgrx   = bnx2x_dcbnl_get_pg_tccfg_rx,
-	.getpgbwgcfgrx  = bnx2x_dcbnl_get_pg_bwgcfg_rx,
-	.setpfccfg      = bnx2x_dcbnl_set_pfc_cfg,
-	.getpfccfg      = bnx2x_dcbnl_get_pfc_cfg,
-	.setall         = bnx2x_dcbnl_set_all,
-	.getcap         = bnx2x_dcbnl_get_cap,
-	.getnumtcs      = bnx2x_dcbnl_get_numtcs,
-	.setnumtcs      = bnx2x_dcbnl_set_numtcs,
-	.getpfcstate    = bnx2x_dcbnl_get_pfc_state,
-	.setpfcstate    = bnx2x_dcbnl_set_pfc_state,
-	.setapp         = bnx2x_dcbnl_set_app_up,
-	.getdcbx        = bnx2x_dcbnl_get_dcbx,
-	.setdcbx        = bnx2x_dcbnl_set_dcbx,
-	.getfeatcfg     = bnx2x_dcbnl_get_featcfg,
-	.setfeatcfg     = bnx2x_dcbnl_set_featcfg,
-=======
 	.getstate		= bnx2x_dcbnl_get_state,
 	.setstate		= bnx2x_dcbnl_set_state,
 	.getpermhwaddr		= bnx2x_dcbnl_get_perm_hw_addr,
@@ -2267,7 +2238,6 @@
 	.peer_getapptable	= bnx2x_peer_apptable,
 	.cee_peer_getpg		= bnx2x_cee_peer_getpg,
 	.cee_peer_getpfc	= bnx2x_cee_peer_getpfc,
->>>>>>> d762f438
 };
 
 #endif /* BCM_DCBNL */