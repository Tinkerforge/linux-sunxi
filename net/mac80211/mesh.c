/*
 * Copyright (c) 2008, 2009 open80211s Ltd.
 * Authors:    Luis Carlos Cobo <luisca@cozybit.com>
 * 	       Javier Cardona <javier@cozybit.com>
 *
 * This program is free software; you can redistribute it and/or modify
 * it under the terms of the GNU General Public License version 2 as
 * published by the Free Software Foundation.
 */

#include <linux/slab.h>
#include <asm/unaligned.h>
#include "ieee80211_i.h"
#include "mesh.h"

static int mesh_allocated;
static struct kmem_cache *rm_cache;

bool mesh_action_is_path_sel(struct ieee80211_mgmt *mgmt)
{
	return (mgmt->u.action.u.mesh_action.action_code ==
			WLAN_MESH_ACTION_HWMP_PATH_SELECTION);
}

void ieee80211s_init(void)
{
	mesh_pathtbl_init();
	mesh_allocated = 1;
	rm_cache = kmem_cache_create("mesh_rmc", sizeof(struct rmc_entry),
				     0, 0, NULL);
}

void ieee80211s_stop(void)
{
	if (!mesh_allocated)
		return;
	mesh_pathtbl_unregister();
	kmem_cache_destroy(rm_cache);
}

static void ieee80211_mesh_housekeeping_timer(unsigned long data)
{
	struct ieee80211_sub_if_data *sdata = (void *) data;
	struct ieee80211_local *local = sdata->local;
	struct ieee80211_if_mesh *ifmsh = &sdata->u.mesh;

	set_bit(MESH_WORK_HOUSEKEEPING, &ifmsh->wrkq_flags);

	ieee80211_queue_work(&local->hw, &sdata->work);
}

/**
 * mesh_matches_local - check if the config of a mesh point matches ours
 *
 * @sdata: local mesh subif
 * @ie: information elements of a management frame from the mesh peer
 *
 * This function checks if the mesh configuration of a mesh point matches the
 * local mesh configuration, i.e. if both nodes belong to the same mesh network.
 */
bool mesh_matches_local(struct ieee80211_sub_if_data *sdata,
			struct ieee802_11_elems *ie)
{
	struct ieee80211_if_mesh *ifmsh = &sdata->u.mesh;
	struct ieee80211_local *local = sdata->local;
	u32 basic_rates = 0;
	struct cfg80211_chan_def sta_chan_def;

	/*
	 * As support for each feature is added, check for matching
	 * - On mesh config capabilities
	 *   - Power Save Support En
	 *   - Sync support enabled
	 *   - Sync support active
	 *   - Sync support required from peer
	 *   - MDA enabled
	 * - Power management control on fc
	 */
	if (!(ifmsh->mesh_id_len == ie->mesh_id_len &&
	     memcmp(ifmsh->mesh_id, ie->mesh_id, ie->mesh_id_len) == 0 &&
	     (ifmsh->mesh_pp_id == ie->mesh_config->meshconf_psel) &&
	     (ifmsh->mesh_pm_id == ie->mesh_config->meshconf_pmetric) &&
	     (ifmsh->mesh_cc_id == ie->mesh_config->meshconf_congest) &&
	     (ifmsh->mesh_sp_id == ie->mesh_config->meshconf_synch) &&
	     (ifmsh->mesh_auth_id == ie->mesh_config->meshconf_auth)))
		return false;

	ieee80211_sta_get_rates(local, ie, ieee80211_get_sdata_band(sdata),
				&basic_rates);

	if (sdata->vif.bss_conf.basic_rates != basic_rates)
		return false;

	ieee80211_ht_oper_to_chandef(sdata->vif.bss_conf.chandef.chan,
				     ie->ht_operation, &sta_chan_def);

	if (!cfg80211_chandef_compatible(&sdata->vif.bss_conf.chandef,
					 &sta_chan_def))
		return false;

	return true;
}

/**
 * mesh_peer_accepts_plinks - check if an mp is willing to establish peer links
 *
 * @ie: information elements of a management frame from the mesh peer
 */
bool mesh_peer_accepts_plinks(struct ieee802_11_elems *ie)
{
	return (ie->mesh_config->meshconf_cap &
			IEEE80211_MESHCONF_CAPAB_ACCEPT_PLINKS) != 0;
}

/**
 * mesh_accept_plinks_update - update accepting_plink in local mesh beacons
 *
 * @sdata: mesh interface in which mesh beacons are going to be updated
 *
 * Returns: beacon changed flag if the beacon content changed.
 */
u32 mesh_accept_plinks_update(struct ieee80211_sub_if_data *sdata)
{
	bool free_plinks;
	u32 changed = 0;

	/* In case mesh_plink_free_count > 0 and mesh_plinktbl_capacity == 0,
	 * the mesh interface might be able to establish plinks with peers that
	 * are already on the table but are not on PLINK_ESTAB state. However,
	 * in general the mesh interface is not accepting peer link requests
	 * from new peers, and that must be reflected in the beacon
	 */
	free_plinks = mesh_plink_availables(sdata);

	if (free_plinks != sdata->u.mesh.accepting_plinks) {
		sdata->u.mesh.accepting_plinks = free_plinks;
		changed = BSS_CHANGED_BEACON;
	}

	return changed;
}

/*
 * mesh_sta_cleanup - clean up any mesh sta state
 *
 * @sta: mesh sta to clean up.
 */
void mesh_sta_cleanup(struct sta_info *sta)
{
	struct ieee80211_sub_if_data *sdata = sta->sdata;
	u32 changed;

	/*
	 * maybe userspace handles peer allocation and peering, but in either
	 * case the beacon is still generated by the kernel and we might need
	 * an update.
	 */
	changed = mesh_accept_plinks_update(sdata);
	if (!sdata->u.mesh.user_mpm) {
		changed |= mesh_plink_deactivate(sta);
		del_timer_sync(&sta->plink_timer);
	}

	if (changed) {
		sdata_lock(sdata);
		ieee80211_mbss_info_change_notify(sdata, changed);
		sdata_unlock(sdata);
	}
}

int mesh_rmc_init(struct ieee80211_sub_if_data *sdata)
{
	int i;

	sdata->u.mesh.rmc = kmalloc(sizeof(struct mesh_rmc), GFP_KERNEL);
	if (!sdata->u.mesh.rmc)
		return -ENOMEM;
	sdata->u.mesh.rmc->idx_mask = RMC_BUCKETS - 1;
	for (i = 0; i < RMC_BUCKETS; i++)
		INIT_LIST_HEAD(&sdata->u.mesh.rmc->bucket[i]);
	return 0;
}

void mesh_rmc_free(struct ieee80211_sub_if_data *sdata)
{
	struct mesh_rmc *rmc = sdata->u.mesh.rmc;
	struct rmc_entry *p, *n;
	int i;

	if (!sdata->u.mesh.rmc)
		return;

	for (i = 0; i < RMC_BUCKETS; i++) {
		list_for_each_entry_safe(p, n, &rmc->bucket[i], list) {
			list_del(&p->list);
			kmem_cache_free(rm_cache, p);
		}
	}

	kfree(rmc);
	sdata->u.mesh.rmc = NULL;
}

/**
 * mesh_rmc_check - Check frame in recent multicast cache and add if absent.
 *
 * @sdata:	interface
 * @sa:		source address
 * @mesh_hdr:	mesh_header
 *
 * Returns: 0 if the frame is not in the cache, nonzero otherwise.
 *
 * Checks using the source address and the mesh sequence number if we have
 * received this frame lately. If the frame is not in the cache, it is added to
 * it.
 */
int mesh_rmc_check(struct ieee80211_sub_if_data *sdata,
		   const u8 *sa, struct ieee80211s_hdr *mesh_hdr)
{
	struct mesh_rmc *rmc = sdata->u.mesh.rmc;
	u32 seqnum = 0;
	int entries = 0;
	u8 idx;
	struct rmc_entry *p, *n;

	/* Don't care about endianness since only match matters */
	memcpy(&seqnum, &mesh_hdr->seqnum, sizeof(mesh_hdr->seqnum));
	idx = le32_to_cpu(mesh_hdr->seqnum) & rmc->idx_mask;
	list_for_each_entry_safe(p, n, &rmc->bucket[idx], list) {
		++entries;
		if (time_after(jiffies, p->exp_time) ||
		    entries == RMC_QUEUE_MAX_LEN) {
			list_del(&p->list);
			kmem_cache_free(rm_cache, p);
			--entries;
		} else if ((seqnum == p->seqnum) && ether_addr_equal(sa, p->sa))
			return -1;
	}

	p = kmem_cache_alloc(rm_cache, GFP_ATOMIC);
	if (!p)
		return 0;

	p->seqnum = seqnum;
	p->exp_time = jiffies + RMC_TIMEOUT;
	memcpy(p->sa, sa, ETH_ALEN);
	list_add(&p->list, &rmc->bucket[idx]);
	return 0;
}

int mesh_add_meshconf_ie(struct ieee80211_sub_if_data *sdata,
			 struct sk_buff *skb)
{
	struct ieee80211_if_mesh *ifmsh = &sdata->u.mesh;
	u8 *pos, neighbors;
	u8 meshconf_len = sizeof(struct ieee80211_meshconf_ie);

	if (skb_tailroom(skb) < 2 + meshconf_len)
		return -ENOMEM;

	pos = skb_put(skb, 2 + meshconf_len);
	*pos++ = WLAN_EID_MESH_CONFIG;
	*pos++ = meshconf_len;

	/* Active path selection protocol ID */
	*pos++ = ifmsh->mesh_pp_id;
	/* Active path selection metric ID   */
	*pos++ = ifmsh->mesh_pm_id;
	/* Congestion control mode identifier */
	*pos++ = ifmsh->mesh_cc_id;
	/* Synchronization protocol identifier */
	*pos++ = ifmsh->mesh_sp_id;
	/* Authentication Protocol identifier */
	*pos++ = ifmsh->mesh_auth_id;
	/* Mesh Formation Info - number of neighbors */
	neighbors = atomic_read(&ifmsh->estab_plinks);
	neighbors = min_t(int, neighbors, IEEE80211_MAX_MESH_PEERINGS);
	*pos++ = neighbors << 1;
	/* Mesh capability */
	*pos = IEEE80211_MESHCONF_CAPAB_FORWARDING;
	*pos |= ifmsh->accepting_plinks ?
			IEEE80211_MESHCONF_CAPAB_ACCEPT_PLINKS : 0x00;
	/* Mesh PS mode. See IEEE802.11-2012 8.4.2.100.8 */
	*pos |= ifmsh->ps_peers_deep_sleep ?
			IEEE80211_MESHCONF_CAPAB_POWER_SAVE_LEVEL : 0x00;
	*pos++ |= ifmsh->adjusting_tbtt ?
			IEEE80211_MESHCONF_CAPAB_TBTT_ADJUSTING : 0x00;
	*pos++ = 0x00;

	return 0;
}

int mesh_add_meshid_ie(struct ieee80211_sub_if_data *sdata, struct sk_buff *skb)
{
	struct ieee80211_if_mesh *ifmsh = &sdata->u.mesh;
	u8 *pos;

	if (skb_tailroom(skb) < 2 + ifmsh->mesh_id_len)
		return -ENOMEM;

	pos = skb_put(skb, 2 + ifmsh->mesh_id_len);
	*pos++ = WLAN_EID_MESH_ID;
	*pos++ = ifmsh->mesh_id_len;
	if (ifmsh->mesh_id_len)
		memcpy(pos, ifmsh->mesh_id, ifmsh->mesh_id_len);

	return 0;
}

static int mesh_add_awake_window_ie(struct ieee80211_sub_if_data *sdata,
				    struct sk_buff *skb)
{
	struct ieee80211_if_mesh *ifmsh = &sdata->u.mesh;
	u8 *pos;

	/* see IEEE802.11-2012 13.14.6 */
	if (ifmsh->ps_peers_light_sleep == 0 &&
	    ifmsh->ps_peers_deep_sleep == 0 &&
	    ifmsh->nonpeer_pm == NL80211_MESH_POWER_ACTIVE)
		return 0;

	if (skb_tailroom(skb) < 4)
		return -ENOMEM;

	pos = skb_put(skb, 2 + 2);
	*pos++ = WLAN_EID_MESH_AWAKE_WINDOW;
	*pos++ = 2;
	put_unaligned_le16(ifmsh->mshcfg.dot11MeshAwakeWindowDuration, pos);

	return 0;
}

int mesh_add_vendor_ies(struct ieee80211_sub_if_data *sdata,
			struct sk_buff *skb)
{
	struct ieee80211_if_mesh *ifmsh = &sdata->u.mesh;
	u8 offset, len;
	const u8 *data;

	if (!ifmsh->ie || !ifmsh->ie_len)
		return 0;

	/* fast-forward to vendor IEs */
	offset = ieee80211_ie_split_vendor(ifmsh->ie, ifmsh->ie_len, 0);

	if (offset) {
		len = ifmsh->ie_len - offset;
		data = ifmsh->ie + offset;
		if (skb_tailroom(skb) < len)
			return -ENOMEM;
		memcpy(skb_put(skb, len), data, len);
	}

	return 0;
}

int mesh_add_rsn_ie(struct ieee80211_sub_if_data *sdata, struct sk_buff *skb)
{
	struct ieee80211_if_mesh *ifmsh = &sdata->u.mesh;
	u8 len = 0;
	const u8 *data;

	if (!ifmsh->ie || !ifmsh->ie_len)
		return 0;

	/* find RSN IE */
	data = ifmsh->ie;
	while (data < ifmsh->ie + ifmsh->ie_len) {
		if (*data == WLAN_EID_RSN) {
			len = data[1] + 2;
			break;
		}
		data++;
	}

	if (len) {
		if (skb_tailroom(skb) < len)
			return -ENOMEM;
		memcpy(skb_put(skb, len), data, len);
	}

	return 0;
}

static int mesh_add_ds_params_ie(struct ieee80211_sub_if_data *sdata,
				 struct sk_buff *skb)
{
	struct ieee80211_chanctx_conf *chanctx_conf;
	struct ieee80211_channel *chan;
	u8 *pos;

	if (skb_tailroom(skb) < 3)
		return -ENOMEM;

	rcu_read_lock();
	chanctx_conf = rcu_dereference(sdata->vif.chanctx_conf);
	if (WARN_ON(!chanctx_conf)) {
		rcu_read_unlock();
		return -EINVAL;
	}
	chan = chanctx_conf->def.chan;
	rcu_read_unlock();

	pos = skb_put(skb, 2 + 1);
	*pos++ = WLAN_EID_DS_PARAMS;
	*pos++ = 1;
	*pos++ = ieee80211_frequency_to_channel(chan->center_freq);

	return 0;
}

int mesh_add_ht_cap_ie(struct ieee80211_sub_if_data *sdata,
		       struct sk_buff *skb)
{
	struct ieee80211_local *local = sdata->local;
	enum ieee80211_band band = ieee80211_get_sdata_band(sdata);
	struct ieee80211_supported_band *sband;
	u8 *pos;

	sband = local->hw.wiphy->bands[band];
	if (!sband->ht_cap.ht_supported ||
	    sdata->vif.bss_conf.chandef.width == NL80211_CHAN_WIDTH_20_NOHT ||
	    sdata->vif.bss_conf.chandef.width == NL80211_CHAN_WIDTH_5 ||
	    sdata->vif.bss_conf.chandef.width == NL80211_CHAN_WIDTH_10)
		return 0;

	if (skb_tailroom(skb) < 2 + sizeof(struct ieee80211_ht_cap))
		return -ENOMEM;

	pos = skb_put(skb, 2 + sizeof(struct ieee80211_ht_cap));
	ieee80211_ie_build_ht_cap(pos, &sband->ht_cap, sband->ht_cap.cap);

	return 0;
}

int mesh_add_ht_oper_ie(struct ieee80211_sub_if_data *sdata,
			struct sk_buff *skb)
{
	struct ieee80211_local *local = sdata->local;
	struct ieee80211_chanctx_conf *chanctx_conf;
	struct ieee80211_channel *channel;
	enum nl80211_channel_type channel_type =
		cfg80211_get_chandef_type(&sdata->vif.bss_conf.chandef);
	struct ieee80211_supported_band *sband;
	struct ieee80211_sta_ht_cap *ht_cap;
	u8 *pos;

	rcu_read_lock();
	chanctx_conf = rcu_dereference(sdata->vif.chanctx_conf);
	if (WARN_ON(!chanctx_conf)) {
		rcu_read_unlock();
		return -EINVAL;
	}
	channel = chanctx_conf->def.chan;
	rcu_read_unlock();

	sband = local->hw.wiphy->bands[channel->band];
	ht_cap = &sband->ht_cap;

	if (!ht_cap->ht_supported || channel_type == NL80211_CHAN_NO_HT)
		return 0;

	if (skb_tailroom(skb) < 2 + sizeof(struct ieee80211_ht_operation))
		return -ENOMEM;

	pos = skb_put(skb, 2 + sizeof(struct ieee80211_ht_operation));
	ieee80211_ie_build_ht_oper(pos, ht_cap, &sdata->vif.bss_conf.chandef,
				   sdata->vif.bss_conf.ht_operation_mode);

	return 0;
}

static void ieee80211_mesh_path_timer(unsigned long data)
{
	struct ieee80211_sub_if_data *sdata =
		(struct ieee80211_sub_if_data *) data;

	ieee80211_queue_work(&sdata->local->hw, &sdata->work);
}

static void ieee80211_mesh_path_root_timer(unsigned long data)
{
	struct ieee80211_sub_if_data *sdata =
		(struct ieee80211_sub_if_data *) data;
	struct ieee80211_if_mesh *ifmsh = &sdata->u.mesh;

	set_bit(MESH_WORK_ROOT, &ifmsh->wrkq_flags);

	ieee80211_queue_work(&sdata->local->hw, &sdata->work);
}

void ieee80211_mesh_root_setup(struct ieee80211_if_mesh *ifmsh)
{
	if (ifmsh->mshcfg.dot11MeshHWMPRootMode > IEEE80211_ROOTMODE_ROOT)
		set_bit(MESH_WORK_ROOT, &ifmsh->wrkq_flags);
	else {
		clear_bit(MESH_WORK_ROOT, &ifmsh->wrkq_flags);
		/* stop running timer */
		del_timer_sync(&ifmsh->mesh_path_root_timer);
	}
}

/**
 * ieee80211_fill_mesh_addresses - fill addresses of a locally originated mesh frame
 * @hdr:	802.11 frame header
 * @fc:		frame control field
 * @meshda:	destination address in the mesh
 * @meshsa:	source address address in the mesh.  Same as TA, as frame is
 *              locally originated.
 *
 * Return the length of the 802.11 (does not include a mesh control header)
 */
int ieee80211_fill_mesh_addresses(struct ieee80211_hdr *hdr, __le16 *fc,
				  const u8 *meshda, const u8 *meshsa)
{
	if (is_multicast_ether_addr(meshda)) {
		*fc |= cpu_to_le16(IEEE80211_FCTL_FROMDS);
		/* DA TA SA */
		memcpy(hdr->addr1, meshda, ETH_ALEN);
		memcpy(hdr->addr2, meshsa, ETH_ALEN);
		memcpy(hdr->addr3, meshsa, ETH_ALEN);
		return 24;
	} else {
		*fc |= cpu_to_le16(IEEE80211_FCTL_FROMDS | IEEE80211_FCTL_TODS);
		/* RA TA DA SA */
		memset(hdr->addr1, 0, ETH_ALEN);   /* RA is resolved later */
		memcpy(hdr->addr2, meshsa, ETH_ALEN);
		memcpy(hdr->addr3, meshda, ETH_ALEN);
		memcpy(hdr->addr4, meshsa, ETH_ALEN);
		return 30;
	}
}

/**
 * ieee80211_new_mesh_header - create a new mesh header
 * @sdata:	mesh interface to be used
 * @meshhdr:    uninitialized mesh header
 * @addr4or5:   1st address in the ae header, which may correspond to address 4
 *              (if addr6 is NULL) or address 5 (if addr6 is present). It may
 *              be NULL.
 * @addr6:	2nd address in the ae header, which corresponds to addr6 of the
 *              mesh frame
 *
 * Return the header length.
 */
int ieee80211_new_mesh_header(struct ieee80211_sub_if_data *sdata,
			      struct ieee80211s_hdr *meshhdr,
			      const char *addr4or5, const char *addr6)
{
	if (WARN_ON(!addr4or5 && addr6))
		return 0;

	memset(meshhdr, 0, sizeof(*meshhdr));

	meshhdr->ttl = sdata->u.mesh.mshcfg.dot11MeshTTL;

	/* FIXME: racy -- TX on multiple queues can be concurrent */
	put_unaligned(cpu_to_le32(sdata->u.mesh.mesh_seqnum), &meshhdr->seqnum);
	sdata->u.mesh.mesh_seqnum++;

	if (addr4or5 && !addr6) {
		meshhdr->flags |= MESH_FLAGS_AE_A4;
		memcpy(meshhdr->eaddr1, addr4or5, ETH_ALEN);
		return 2 * ETH_ALEN;
	} else if (addr4or5 && addr6) {
		meshhdr->flags |= MESH_FLAGS_AE_A5_A6;
		memcpy(meshhdr->eaddr1, addr4or5, ETH_ALEN);
		memcpy(meshhdr->eaddr2, addr6, ETH_ALEN);
		return 3 * ETH_ALEN;
	}

	return ETH_ALEN;
}

static void ieee80211_mesh_housekeeping(struct ieee80211_sub_if_data *sdata)
{
	struct ieee80211_if_mesh *ifmsh = &sdata->u.mesh;
	u32 changed;

	ieee80211_sta_expire(sdata, ifmsh->mshcfg.plink_timeout * HZ);
	mesh_path_expire(sdata);

	changed = mesh_accept_plinks_update(sdata);
	ieee80211_mbss_info_change_notify(sdata, changed);

	mod_timer(&ifmsh->housekeeping_timer,
		  round_jiffies(jiffies +
				IEEE80211_MESH_HOUSEKEEPING_INTERVAL));
}

static void ieee80211_mesh_rootpath(struct ieee80211_sub_if_data *sdata)
{
	struct ieee80211_if_mesh *ifmsh = &sdata->u.mesh;
	u32 interval;

	mesh_path_tx_root_frame(sdata);

	if (ifmsh->mshcfg.dot11MeshHWMPRootMode == IEEE80211_PROACTIVE_RANN)
		interval = ifmsh->mshcfg.dot11MeshHWMPRannInterval;
	else
		interval = ifmsh->mshcfg.dot11MeshHWMProotInterval;

	mod_timer(&ifmsh->mesh_path_root_timer,
		  round_jiffies(TU_TO_EXP_TIME(interval)));
}

static int
ieee80211_mesh_build_beacon(struct ieee80211_if_mesh *ifmsh)
{
	struct beacon_data *bcn;
	int head_len, tail_len;
	struct sk_buff *skb;
	struct ieee80211_mgmt *mgmt;
	struct ieee80211_chanctx_conf *chanctx_conf;
	enum ieee80211_band band;
	u8 *pos;
	struct ieee80211_sub_if_data *sdata;
	int hdr_len = offsetof(struct ieee80211_mgmt, u.beacon) +
		      sizeof(mgmt->u.beacon);

	sdata = container_of(ifmsh, struct ieee80211_sub_if_data, u.mesh);
	rcu_read_lock();
	chanctx_conf = rcu_dereference(sdata->vif.chanctx_conf);
	band = chanctx_conf->def.chan->band;
	rcu_read_unlock();

	head_len = hdr_len +
		   2 + /* NULL SSID */
		   2 + 8 + /* supported rates */
		   2 + 3; /* DS params */
	tail_len = 2 + (IEEE80211_MAX_SUPP_RATES - 8) +
		   2 + sizeof(struct ieee80211_ht_cap) +
		   2 + sizeof(struct ieee80211_ht_operation) +
		   2 + ifmsh->mesh_id_len +
		   2 + sizeof(struct ieee80211_meshconf_ie) +
		   2 + sizeof(__le16) + /* awake window */
		   ifmsh->ie_len;

	bcn = kzalloc(sizeof(*bcn) + head_len + tail_len, GFP_KERNEL);
	/* need an skb for IE builders to operate on */
	skb = dev_alloc_skb(max(head_len, tail_len));

	if (!bcn || !skb)
		goto out_free;

	/*
	 * pointers go into the block we allocated,
	 * memory is | beacon_data | head | tail |
	 */
	bcn->head = ((u8 *) bcn) + sizeof(*bcn);

	/* fill in the head */
	mgmt = (struct ieee80211_mgmt *) skb_put(skb, hdr_len);
	memset(mgmt, 0, hdr_len);
	mgmt->frame_control = cpu_to_le16(IEEE80211_FTYPE_MGMT |
					  IEEE80211_STYPE_BEACON);
	eth_broadcast_addr(mgmt->da);
	memcpy(mgmt->sa, sdata->vif.addr, ETH_ALEN);
	memcpy(mgmt->bssid, sdata->vif.addr, ETH_ALEN);
	ieee80211_mps_set_frame_flags(sdata, NULL, (void *) mgmt);
	mgmt->u.beacon.beacon_int =
		cpu_to_le16(sdata->vif.bss_conf.beacon_int);
	mgmt->u.beacon.capab_info |= cpu_to_le16(
		sdata->u.mesh.security ? WLAN_CAPABILITY_PRIVACY : 0);

	pos = skb_put(skb, 2);
	*pos++ = WLAN_EID_SSID;
	*pos++ = 0x0;

	if (ieee80211_add_srates_ie(sdata, skb, true, band) ||
	    mesh_add_ds_params_ie(sdata, skb))
		goto out_free;

	bcn->head_len = skb->len;
	memcpy(bcn->head, skb->data, bcn->head_len);

	/* now the tail */
	skb_trim(skb, 0);
	bcn->tail = bcn->head + bcn->head_len;

	if (ieee80211_add_ext_srates_ie(sdata, skb, true, band) ||
	    mesh_add_rsn_ie(sdata, skb) ||
	    mesh_add_ht_cap_ie(sdata, skb) ||
	    mesh_add_ht_oper_ie(sdata, skb) ||
	    mesh_add_meshid_ie(sdata, skb) ||
	    mesh_add_meshconf_ie(sdata, skb) ||
	    mesh_add_awake_window_ie(sdata, skb) ||
	    mesh_add_vendor_ies(sdata, skb))
		goto out_free;

	bcn->tail_len = skb->len;
	memcpy(bcn->tail, skb->data, bcn->tail_len);

	dev_kfree_skb(skb);
	rcu_assign_pointer(ifmsh->beacon, bcn);
	return 0;
out_free:
	kfree(bcn);
	dev_kfree_skb(skb);
	return -ENOMEM;
}

static int
ieee80211_mesh_rebuild_beacon(struct ieee80211_sub_if_data *sdata)
{
	struct beacon_data *old_bcn;
	int ret;

	old_bcn = rcu_dereference_protected(sdata->u.mesh.beacon,
					    lockdep_is_held(&sdata->wdev.mtx));
	ret = ieee80211_mesh_build_beacon(&sdata->u.mesh);
	if (ret)
		/* just reuse old beacon */
		return ret;

	if (old_bcn)
		kfree_rcu(old_bcn, rcu_head);
	return 0;
}

void ieee80211_mbss_info_change_notify(struct ieee80211_sub_if_data *sdata,
				       u32 changed)
{
<<<<<<< HEAD
	if (sdata->vif.bss_conf.enable_beacon &&
	    (changed & (BSS_CHANGED_BEACON |
			BSS_CHANGED_HT |
			BSS_CHANGED_BASIC_RATES |
			BSS_CHANGED_BEACON_INT)))
		if (ieee80211_mesh_rebuild_beacon(sdata))
			return;
	ieee80211_bss_info_change_notify(sdata, changed);
=======
	struct ieee80211_if_mesh *ifmsh = &sdata->u.mesh;
	unsigned long bits = changed;
	u32 bit;

	if (!bits)
		return;

	/* if we race with running work, worst case this work becomes a noop */
	for_each_set_bit(bit, &bits, sizeof(changed) * BITS_PER_BYTE)
		set_bit(bit, &ifmsh->mbss_changed);
	set_bit(MESH_WORK_MBSS_CHANGED, &ifmsh->wrkq_flags);
	ieee80211_queue_work(&sdata->local->hw, &sdata->work);
>>>>>>> 6c7c4cbf
}

int ieee80211_start_mesh(struct ieee80211_sub_if_data *sdata)
{
	struct ieee80211_if_mesh *ifmsh = &sdata->u.mesh;
	struct ieee80211_local *local = sdata->local;
	u32 changed = BSS_CHANGED_BEACON |
		      BSS_CHANGED_BEACON_ENABLED |
		      BSS_CHANGED_HT |
		      BSS_CHANGED_BASIC_RATES |
		      BSS_CHANGED_BEACON_INT;

	local->fif_other_bss++;
	/* mesh ifaces must set allmulti to forward mcast traffic */
	atomic_inc(&local->iff_allmultis);
	ieee80211_configure_filter(local);

	ifmsh->mesh_cc_id = 0;	/* Disabled */
	/* register sync ops from extensible synchronization framework */
	ifmsh->sync_ops = ieee80211_mesh_sync_ops_get(ifmsh->mesh_sp_id);
	ifmsh->adjusting_tbtt = false;
	ifmsh->sync_offset_clockdrift_max = 0;
	set_bit(MESH_WORK_HOUSEKEEPING, &ifmsh->wrkq_flags);
	ieee80211_mesh_root_setup(ifmsh);
	ieee80211_queue_work(&local->hw, &sdata->work);
	sdata->vif.bss_conf.ht_operation_mode =
				ifmsh->mshcfg.ht_opmode;
	sdata->vif.bss_conf.enable_beacon = true;

	changed |= ieee80211_mps_local_status_update(sdata);

	if (ieee80211_mesh_build_beacon(ifmsh)) {
		ieee80211_stop_mesh(sdata);
		return -ENOMEM;
	}

	ieee80211_bss_info_change_notify(sdata, changed);

	netif_carrier_on(sdata->dev);
	return 0;
}

void ieee80211_stop_mesh(struct ieee80211_sub_if_data *sdata)
{
	struct ieee80211_local *local = sdata->local;
	struct ieee80211_if_mesh *ifmsh = &sdata->u.mesh;
	struct beacon_data *bcn;

	netif_carrier_off(sdata->dev);

	/* stop the beacon */
	ifmsh->mesh_id_len = 0;
	sdata->vif.bss_conf.enable_beacon = false;
	clear_bit(SDATA_STATE_OFFCHANNEL_BEACON_STOPPED, &sdata->state);
	ieee80211_bss_info_change_notify(sdata, BSS_CHANGED_BEACON_ENABLED);
	bcn = rcu_dereference_protected(ifmsh->beacon,
					lockdep_is_held(&sdata->wdev.mtx));
	rcu_assign_pointer(ifmsh->beacon, NULL);
	kfree_rcu(bcn, rcu_head);

	/* flush STAs and mpaths on this iface */
	sta_info_flush(sdata);
	mesh_path_flush_by_iface(sdata);

	/* free all potentially still buffered group-addressed frames */
	local->total_ps_buffered -= skb_queue_len(&ifmsh->ps.bc_buf);
	skb_queue_purge(&ifmsh->ps.bc_buf);

	del_timer_sync(&sdata->u.mesh.housekeeping_timer);
	del_timer_sync(&sdata->u.mesh.mesh_path_root_timer);
	del_timer_sync(&sdata->u.mesh.mesh_path_timer);
<<<<<<< HEAD
=======

	/* clear any mesh work (for next join) we may have accrued */
	ifmsh->wrkq_flags = 0;
	ifmsh->mbss_changed = 0;
>>>>>>> 6c7c4cbf

	local->fif_other_bss--;
	atomic_dec(&local->iff_allmultis);
	ieee80211_configure_filter(local);
}

static void
ieee80211_mesh_rx_probe_req(struct ieee80211_sub_if_data *sdata,
			    struct ieee80211_mgmt *mgmt, size_t len)
{
	struct ieee80211_local *local = sdata->local;
	struct ieee80211_if_mesh *ifmsh = &sdata->u.mesh;
	struct sk_buff *presp;
	struct beacon_data *bcn;
	struct ieee80211_mgmt *hdr;
	struct ieee802_11_elems elems;
	size_t baselen;
	u8 *pos;

	pos = mgmt->u.probe_req.variable;
	baselen = (u8 *) pos - (u8 *) mgmt;
	if (baselen > len)
		return;

	ieee802_11_parse_elems(pos, len - baselen, false, &elems);

	/* 802.11-2012 10.1.4.3.2 */
	if ((!ether_addr_equal(mgmt->da, sdata->vif.addr) &&
	     !is_broadcast_ether_addr(mgmt->da)) ||
	    elems.ssid_len != 0)
		return;

	if (elems.mesh_id_len != 0 &&
	    (elems.mesh_id_len != ifmsh->mesh_id_len ||
	     memcmp(elems.mesh_id, ifmsh->mesh_id, ifmsh->mesh_id_len)))
		return;

	rcu_read_lock();
	bcn = rcu_dereference(ifmsh->beacon);

	if (!bcn)
		goto out;

	presp = dev_alloc_skb(local->tx_headroom +
			      bcn->head_len + bcn->tail_len);
	if (!presp)
		goto out;

	skb_reserve(presp, local->tx_headroom);
	memcpy(skb_put(presp, bcn->head_len), bcn->head, bcn->head_len);
	memcpy(skb_put(presp, bcn->tail_len), bcn->tail, bcn->tail_len);
	hdr = (struct ieee80211_mgmt *) presp->data;
	hdr->frame_control = cpu_to_le16(IEEE80211_FTYPE_MGMT |
					 IEEE80211_STYPE_PROBE_RESP);
	memcpy(hdr->da, mgmt->sa, ETH_ALEN);
	IEEE80211_SKB_CB(presp)->flags |= IEEE80211_TX_INTFL_DONT_ENCRYPT;
	ieee80211_tx_skb(sdata, presp);
out:
	rcu_read_unlock();
}

static void ieee80211_mesh_rx_bcn_presp(struct ieee80211_sub_if_data *sdata,
					u16 stype,
					struct ieee80211_mgmt *mgmt,
					size_t len,
					struct ieee80211_rx_status *rx_status)
{
	struct ieee80211_local *local = sdata->local;
	struct ieee80211_if_mesh *ifmsh = &sdata->u.mesh;
	struct ieee802_11_elems elems;
	struct ieee80211_channel *channel;
	size_t baselen;
	int freq;
	enum ieee80211_band band = rx_status->band;

	/* ignore ProbeResp to foreign address */
	if (stype == IEEE80211_STYPE_PROBE_RESP &&
	    !ether_addr_equal(mgmt->da, sdata->vif.addr))
		return;

	baselen = (u8 *) mgmt->u.probe_resp.variable - (u8 *) mgmt;
	if (baselen > len)
		return;

	ieee802_11_parse_elems(mgmt->u.probe_resp.variable, len - baselen,
			       false, &elems);

	/* ignore non-mesh or secure / unsecure mismatch */
	if ((!elems.mesh_id || !elems.mesh_config) ||
	    (elems.rsn && sdata->u.mesh.security == IEEE80211_MESH_SEC_NONE) ||
	    (!elems.rsn && sdata->u.mesh.security != IEEE80211_MESH_SEC_NONE))
		return;

	if (elems.ds_params)
		freq = ieee80211_channel_to_frequency(elems.ds_params[0], band);
	else
		freq = rx_status->freq;

	channel = ieee80211_get_channel(local->hw.wiphy, freq);

	if (!channel || channel->flags & IEEE80211_CHAN_DISABLED)
		return;

	if (mesh_matches_local(sdata, &elems))
		mesh_neighbour_update(sdata, mgmt->sa, &elems);

	if (ifmsh->sync_ops)
		ifmsh->sync_ops->rx_bcn_presp(sdata,
			stype, mgmt, &elems, rx_status);
}

static void ieee80211_mesh_rx_mgmt_action(struct ieee80211_sub_if_data *sdata,
					  struct ieee80211_mgmt *mgmt,
					  size_t len,
					  struct ieee80211_rx_status *rx_status)
{
	switch (mgmt->u.action.category) {
	case WLAN_CATEGORY_SELF_PROTECTED:
		switch (mgmt->u.action.u.self_prot.action_code) {
		case WLAN_SP_MESH_PEERING_OPEN:
		case WLAN_SP_MESH_PEERING_CLOSE:
		case WLAN_SP_MESH_PEERING_CONFIRM:
			mesh_rx_plink_frame(sdata, mgmt, len, rx_status);
			break;
		}
		break;
	case WLAN_CATEGORY_MESH_ACTION:
		if (mesh_action_is_path_sel(mgmt))
			mesh_rx_path_sel_frame(sdata, mgmt, len);
		break;
	}
}

void ieee80211_mesh_rx_queued_mgmt(struct ieee80211_sub_if_data *sdata,
				   struct sk_buff *skb)
{
	struct ieee80211_rx_status *rx_status;
	struct ieee80211_mgmt *mgmt;
	u16 stype;

	sdata_lock(sdata);

	/* mesh already went down */
	if (!sdata->wdev.mesh_id_len)
		goto out;

	rx_status = IEEE80211_SKB_RXCB(skb);
	mgmt = (struct ieee80211_mgmt *) skb->data;
	stype = le16_to_cpu(mgmt->frame_control) & IEEE80211_FCTL_STYPE;

	switch (stype) {
	case IEEE80211_STYPE_PROBE_RESP:
	case IEEE80211_STYPE_BEACON:
		ieee80211_mesh_rx_bcn_presp(sdata, stype, mgmt, skb->len,
					    rx_status);
		break;
	case IEEE80211_STYPE_PROBE_REQ:
		ieee80211_mesh_rx_probe_req(sdata, mgmt, skb->len);
		break;
	case IEEE80211_STYPE_ACTION:
		ieee80211_mesh_rx_mgmt_action(sdata, mgmt, skb->len, rx_status);
		break;
	}
out:
	sdata_unlock(sdata);
<<<<<<< HEAD
=======
}

static void mesh_bss_info_changed(struct ieee80211_sub_if_data *sdata)
{
	struct ieee80211_if_mesh *ifmsh = &sdata->u.mesh;
	u32 bit, changed = 0;

	for_each_set_bit(bit, &ifmsh->mbss_changed,
			 sizeof(changed) * BITS_PER_BYTE) {
		clear_bit(bit, &ifmsh->mbss_changed);
		changed |= BIT(bit);
	}

	if (sdata->vif.bss_conf.enable_beacon &&
	    (changed & (BSS_CHANGED_BEACON |
			BSS_CHANGED_HT |
			BSS_CHANGED_BASIC_RATES |
			BSS_CHANGED_BEACON_INT)))
		if (ieee80211_mesh_rebuild_beacon(sdata))
			return;

	ieee80211_bss_info_change_notify(sdata, changed);
>>>>>>> 6c7c4cbf
}

void ieee80211_mesh_work(struct ieee80211_sub_if_data *sdata)
{
	struct ieee80211_if_mesh *ifmsh = &sdata->u.mesh;

	sdata_lock(sdata);

	/* mesh already went down */
	if (!sdata->wdev.mesh_id_len)
		goto out;

	if (ifmsh->preq_queue_len &&
	    time_after(jiffies,
		       ifmsh->last_preq + msecs_to_jiffies(ifmsh->mshcfg.dot11MeshHWMPpreqMinInterval)))
		mesh_path_start_discovery(sdata);

	if (test_and_clear_bit(MESH_WORK_GROW_MPATH_TABLE, &ifmsh->wrkq_flags))
		mesh_mpath_table_grow();

	if (test_and_clear_bit(MESH_WORK_GROW_MPP_TABLE, &ifmsh->wrkq_flags))
		mesh_mpp_table_grow();

	if (test_and_clear_bit(MESH_WORK_HOUSEKEEPING, &ifmsh->wrkq_flags))
		ieee80211_mesh_housekeeping(sdata);

	if (test_and_clear_bit(MESH_WORK_ROOT, &ifmsh->wrkq_flags))
		ieee80211_mesh_rootpath(sdata);

	if (test_and_clear_bit(MESH_WORK_DRIFT_ADJUST, &ifmsh->wrkq_flags))
		mesh_sync_adjust_tbtt(sdata);

<<<<<<< HEAD
=======
	if (test_and_clear_bit(MESH_WORK_MBSS_CHANGED, &ifmsh->wrkq_flags))
		mesh_bss_info_changed(sdata);
>>>>>>> 6c7c4cbf
out:
	sdata_unlock(sdata);
}

void ieee80211_mesh_notify_scan_completed(struct ieee80211_local *local)
{
	struct ieee80211_sub_if_data *sdata;

	rcu_read_lock();
	list_for_each_entry_rcu(sdata, &local->interfaces, list)
		if (ieee80211_vif_is_mesh(&sdata->vif) &&
		    ieee80211_sdata_running(sdata))
			ieee80211_queue_work(&local->hw, &sdata->work);
	rcu_read_unlock();
}

void ieee80211_mesh_init_sdata(struct ieee80211_sub_if_data *sdata)
{
	struct ieee80211_if_mesh *ifmsh = &sdata->u.mesh;
	static u8 zero_addr[ETH_ALEN] = {};

	setup_timer(&ifmsh->housekeeping_timer,
		    ieee80211_mesh_housekeeping_timer,
		    (unsigned long) sdata);

	ifmsh->accepting_plinks = true;
	ifmsh->preq_id = 0;
	ifmsh->sn = 0;
	ifmsh->num_gates = 0;
	atomic_set(&ifmsh->mpaths, 0);
	mesh_rmc_init(sdata);
	ifmsh->last_preq = jiffies;
	ifmsh->next_perr = jiffies;
	/* Allocate all mesh structures when creating the first mesh interface. */
	if (!mesh_allocated)
		ieee80211s_init();
	setup_timer(&ifmsh->mesh_path_timer,
		    ieee80211_mesh_path_timer,
		    (unsigned long) sdata);
	setup_timer(&ifmsh->mesh_path_root_timer,
		    ieee80211_mesh_path_root_timer,
		    (unsigned long) sdata);
	INIT_LIST_HEAD(&ifmsh->preq_queue.list);
	skb_queue_head_init(&ifmsh->ps.bc_buf);
	spin_lock_init(&ifmsh->mesh_preq_queue_lock);
	spin_lock_init(&ifmsh->sync_offset_lock);
	RCU_INIT_POINTER(ifmsh->beacon, NULL);

	sdata->vif.bss_conf.bssid = zero_addr;
}<|MERGE_RESOLUTION|>--- conflicted
+++ resolved
@@ -161,11 +161,8 @@
 		del_timer_sync(&sta->plink_timer);
 	}
 
-	if (changed) {
-		sdata_lock(sdata);
+	if (changed)
 		ieee80211_mbss_info_change_notify(sdata, changed);
-		sdata_unlock(sdata);
-	}
 }
 
 int mesh_rmc_init(struct ieee80211_sub_if_data *sdata)
@@ -721,16 +718,6 @@
 void ieee80211_mbss_info_change_notify(struct ieee80211_sub_if_data *sdata,
 				       u32 changed)
 {
-<<<<<<< HEAD
-	if (sdata->vif.bss_conf.enable_beacon &&
-	    (changed & (BSS_CHANGED_BEACON |
-			BSS_CHANGED_HT |
-			BSS_CHANGED_BASIC_RATES |
-			BSS_CHANGED_BEACON_INT)))
-		if (ieee80211_mesh_rebuild_beacon(sdata))
-			return;
-	ieee80211_bss_info_change_notify(sdata, changed);
-=======
 	struct ieee80211_if_mesh *ifmsh = &sdata->u.mesh;
 	unsigned long bits = changed;
 	u32 bit;
@@ -743,7 +730,6 @@
 		set_bit(bit, &ifmsh->mbss_changed);
 	set_bit(MESH_WORK_MBSS_CHANGED, &ifmsh->wrkq_flags);
 	ieee80211_queue_work(&sdata->local->hw, &sdata->work);
->>>>>>> 6c7c4cbf
 }
 
 int ieee80211_start_mesh(struct ieee80211_sub_if_data *sdata)
@@ -815,13 +801,10 @@
 	del_timer_sync(&sdata->u.mesh.housekeeping_timer);
 	del_timer_sync(&sdata->u.mesh.mesh_path_root_timer);
 	del_timer_sync(&sdata->u.mesh.mesh_path_timer);
-<<<<<<< HEAD
-=======
 
 	/* clear any mesh work (for next join) we may have accrued */
 	ifmsh->wrkq_flags = 0;
 	ifmsh->mbss_changed = 0;
->>>>>>> 6c7c4cbf
 
 	local->fif_other_bss--;
 	atomic_dec(&local->iff_allmultis);
@@ -987,8 +970,6 @@
 	}
 out:
 	sdata_unlock(sdata);
-<<<<<<< HEAD
-=======
 }
 
 static void mesh_bss_info_changed(struct ieee80211_sub_if_data *sdata)
@@ -1011,7 +992,6 @@
 			return;
 
 	ieee80211_bss_info_change_notify(sdata, changed);
->>>>>>> 6c7c4cbf
 }
 
 void ieee80211_mesh_work(struct ieee80211_sub_if_data *sdata)
@@ -1044,11 +1024,8 @@
 	if (test_and_clear_bit(MESH_WORK_DRIFT_ADJUST, &ifmsh->wrkq_flags))
 		mesh_sync_adjust_tbtt(sdata);
 
-<<<<<<< HEAD
-=======
 	if (test_and_clear_bit(MESH_WORK_MBSS_CHANGED, &ifmsh->wrkq_flags))
 		mesh_bss_info_changed(sdata);
->>>>>>> 6c7c4cbf
 out:
 	sdata_unlock(sdata);
 }
